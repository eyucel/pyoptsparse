#!/usr/bin/env python
"""
pyOpt_optimizer

Holds the Python Design Optimization Classes (base and inherited).

Copyright (c) 2008-2013 by pyOpt Developers
All rights reserved.
Revision: 1.1   $Date: 08/05/2008 21:00$

Developers:
-----------
- Dr. Gaetan K.W. Kenway (GKK)
"""
from __future__ import print_function
# =============================================================================
# Imports
# =============================================================================
import os
import sys
import time
import copy
import shelve
import numpy
from scipy import sparse
from .pyOpt_gradient import Gradient
from .pyOpt_error import Error, pyOptSparseWarning
from .pyOpt_history import History
from .pyOpt_solution import Solution
from .pyOpt_optimization import INFINITY
eps = numpy.finfo(1.0).eps

# =============================================================================
# Optimizer Class
# =============================================================================
class Optimizer(object):
    """
    Base optimizer class

    Parameters
    ----------
    name : str
        Optimizer name
    category : str
        Typicaly local or gobal
    defOptions : dictionary
        A dictionary containing the default options
    informs : dict
        Dictionary of the inform codes
        """
    def __init__(self, name=None, category=None, defOptions=None,
                 informs=None, **kwargs):

        self.name = name
        self.category = category
        self.options = {}
        self.options['defaults'] = defOptions
        self.informs = informs
        self.callCounter = 0
        self.sens = None
        # Initialize Options
        for key in defOptions:
            self.options[key] = defOptions[key]

        koptions = kwargs.pop('options', {})
        for key in koptions:
            self.setOption(key, koptions[key])

        self.optProb = None
        # Default options:
        self.appendLinearConstraints = False
        self.jacType = 'dense'
        self.unconstrained = False
        self.userObjTime = 0.0
        self.userSensTime = 0.0
        self.interfaceTime = 0.0
        self.userObjCalls = 0
        self.userSensCalls = 0
        self.storeSens = True
        # Cache storage
        self.cache = {'x': None, 'fobj': None, 'fcon': None,
                      'gobj': None, 'gcon': None}

        # A second-level cache for optimizers that require callcbacks
        # for each constraint. (eg. PSQP, FSQP, etc)
        self.storedData = {}
        self.storedData['x'] = None
        
    def _clearTimings(self):
        """Clear timings and call counters"""
        self.userObjTime = 0.0
        self.userSensTime = 0.0
        self.interfaceTime = 0.0
        self.userObjCalls = 0
        self.userSensCalls = 0
        
    def _setSens(self, sens, sensStep, sensMode):
        """
        Common function to setup sens function
        """

        # Next we determine what to what to do about
        # derivatives. We must hvae a function or we use FD or CS:
        if sens is None:
            if self.name in ['SNOPT']:
                # SNOPT is the only one where None is ok.
                self.setOption('Derivative level', 0)
                self.sens = None
            else:
                raise Error("'None' value given for sens. Must be one "
                            " of 'FD' or 'CS' or a user supplied function.")
        elif hasattr(sens, '__call__'):
            # We have function handle for gradients! Excellent!
            self.sens = sens
        elif sens.lower() in ['fd', 'cs']:
            # Create the gradient class that will operate just like if
            # the user supplied fucntion
            self.sens = Gradient(self.optProb, sens.lower(), sensStep,
                                 sensMode, self.optProb.comm)
        else:
            raise Error("Unknown value given for sens. Must be None, 'FD', "
                        "'CS' or a python function handle")

    def _setHistory(self, storeHistory, hotStart):
        """
        Generic routine for setting up the hot start information

        Parameters
        ----------
        storeHistory : str
            File for possible history file. Or None if not writing file.

        hotStart : str
            Filename for history file for hot start
        """
        # By default no hot start
        self.hotStart = None

        # Determine if we want to do a hot start:
        if hotStart is not None:
            # Now, if if the hot start file and the history are
            # the SAME, we don't allow that. We will create a copy
            # of the hotStart file and use *that* instead.
            import tempfile
            import shutil
            if storeHistory == hotStart:
                if os.path.exists(hotStart):
                    fname = tempfile.mktemp()
                    shutil.copyfile(storeHistory, fname)
                    self.hotStart = History(fname, temp=True, flag='r')
            else:
                if os.path.exists(hotStart):
                    self.hotStart = History(hotStart, temp=False, flag='r')
                else:
<<<<<<< HEAD
                    pyOptSparseWarning("Hot start file does not exist. "
                                        "Performning a regular start")
=======
                    pyOptSparseWarning('Hot start file does not exist. \
                    Performning a regular start')
                    
        if coldStart is not None:
            res1 = self._coldStart(coldStart)
            if res1 is not None:
                xs[0:self.optProb.ndvs] = res1

>>>>>>> 26b80505
        self.storeHistory = False
        if storeHistory:
            self.hist = History(storeHistory)
            self.storeHistory = True
    
    def _masterFunc(self, x, evaluate):
        """
        This is the master function that **ALL** optimizers call from
        the specific signature functions. The reason for this is that
        we can generically do the hot-start replay, history storage,
        timing and possibly chaching once for all optimizers. It also
        takes care of the MPI communcation that allows the optimizer
        to run on one process only, but within a larger MPI context.

        It does add one additional level of call, but we think it is
        well worth it for reduce code duplication

        Parameters
        ----------
        x : array
            This is the raw x-array data from the optimizer
        evaluate : list of strings
            This list containts at least one of 'fobj', 'fcon', 'gobj'
            or 'gcon'. This list tells this function which of the
            values is required on return
            """

        # We are hot starting, we should be able to read the required
        # information out of the hot start file, process it and then
        # fire it back to the specific optimizer
        timeA = time.time()
        if self.hotStart:

            # This is a very inexpensive check to see if point exists
            if self.hotStart.pointExists(self.callCounter):
                # Read the actual data for this point:
                data = self.hotStart.read(self.callCounter)

                # Get the x-value and (de)process
                xuser = self.optProb.deProcessX(data['xuser'])

                # Validated x-point point to use:
                if numpy.linalg.norm(x-xuser) < eps:

                    # However, we may need a sens that *isn't* in the
                    # the dictionary:
                    funcs = None
                    funcsSens = None
                    validPoint = True
                    if 'fobj' in evaluate or 'fcon' in evaluate:
                        funcs = data['funcs']
                
                    if 'gobj' in evaluate or 'gcon' in evaluate:
                        if 'funcsSens' in data:
                            funcsSens = data['funcsSens']
                        else:
                            validPoint = False

                    # Only continue if valid:
                    if validPoint:
                        if self.storeHistory:
                            # Just dump the (exact) dictionary back out:
                            self.hist.write(self.callCounter, data)

                        fail = data['fail']
                        returns = []
                        xscaled = self.optProb.invXScale.dot(x)

                        # Process constraints/objectives
                        if funcs is not None:
                            self.optProb.evaluateLinearConstraints(xscaled, funcs)
                            fcon = self.optProb.processConstraints(funcs)
                            fobj = self.optProb.processObjective(funcs)
                            if 'fobj' in evaluate:
                                returns.append(fobj)
                            if 'fcon' in evaluate:
                                returns.append(fcon)

                        # Process gradients if we have them
                        if funcsSens is not None:
                            gobj = self.optProb.processObjectiveGradient(funcsSens)
                            gcon = self.optProb.processConstraintJacobian(funcsSens)
                            gcon = self._convertJacobian(gcon)
                            if 'gobj' in evaluate:
                                returns.append(gobj)
                            if 'gcon' in evaluate:
                                returns.append(gcon)

                        # We can now safely increment the call counter
                        self.callCounter += 1
                        returns.append(fail)
                        self.interfaceTime += time.time()-timeA
                        return returns
                    # end if (valid point -> all data present)
                # end if (x's match)
            # end if (point exists)

            # We have used up all the information in hot start so we
            # can close the hot start file
            self.hotStart.close()
            self.hotStart = None
        # end if (hot starting)

        # Now we have to actually run our function...this is where the
        # MPI gets a little tricy. Up until now, only the root proc
        # has called up to here...the rest of them are waiting at a
        # broadcast to know what to do.

        args = [x, evaluate]

        # Broadcast the type of call (0 means regular call)
        self.optProb.comm.bcast(0, root=0)

        # Now broadcast out the required arguments:
        self.optProb.comm.bcast(args)

        result = self._masterFunc2(*args)
        self.interfaceTime += time.time()-timeA
        return result

    def _masterFunc2(self, x, evaluate, writeHist=True):
        """
        Another shell function. This function is now actually called
        on all the processors.
        """

        # Our goal in this function is to return the values requested
        # in 'evaluate' for the corresponding x. We have to be a
        # little cheaky here since some optimizers will make multiple
        # call backs with the same x, one for the objective and one
        # for the constraint. We therefore at the end of each function
        # or sensitivity call we cache the x value and the fobj, fcon,
        # gobj, and gcon values such that on the next pass we can just
        # read them and return.

        xscaled = self.optProb.invXScale.dot(x)
        xuser = self.optProb.processX(xscaled)

        masterFail = False

        # Set basic parameters in history
        hist = {'xuser': xuser}
        returns = []
        # Start with fobj:
        tmpObjCalls = self.userObjCalls
        tmpSensCalls = self.userSensCalls
        if 'fobj' in evaluate:
            if numpy.linalg.norm(x-self.cache['x']) > eps:
                timeA = time.time()
                funcs, fail = self.optProb.objFun(xuser)
                self.userObjTime += time.time()-timeA
                self.userObjCalls += 1
                # User values stored is immediately
                self.cache['funcs'] = copy.deepcopy(funcs)

                # Process constraints/objectives
                self.optProb.evaluateLinearConstraints(xscaled, funcs)
                fcon = self.optProb.processConstraints(funcs)
                fobj = self.optProb.processObjective(funcs)
                # Now clear out gobj and gcon in the cache since these
                # are out of date and set the current ones
                self.cache['gobj'] = None
                self.cache['gcon'] = None
                self.cache['x'] = x.copy()
                self.cache['fobj'] = copy.deepcopy(fobj)
                self.cache['fcon'] = copy.deepcopy(fcon)

                # Update fail flag
                masterFail = masterFail or fail

            # fobj is now in cache
            returns.append(self.cache['fobj'])
            hist['funcs'] = self.cache['funcs']

        if 'fcon' in evaluate:
            if numpy.linalg.norm(x-self.cache['x']) > eps:
                timeA = time.time()
                funcs, fail = self.optProb.objFun(xuser)
                self.userObjTime += time.time()-timeA
                self.userObjCalls += 1
                # User values stored is immediately
                self.cache['funcs'] = copy.deepcopy(funcs)

                # Process constraints/objectives
                self.optProb.evaluateLinearConstraints(xscaled, funcs)
                fcon = self.optProb.processConstraints(funcs)
                fobj = self.optProb.processObjective(funcs)
                # Now clear out gobj and gcon in the cache since these
                # are out of date and set the current ones
                self.cache['gobj'] = None
                self.cache['gcon'] = None
                self.cache['x'] = x.copy()
                self.cache['fobj'] = copy.deepcopy(fobj)
                self.cache['fcon'] = copy.deepcopy(fcon)

                # Update fail flag
                masterFail = masterFail or fail

            # fcon is now in cache
            returns.append(self.cache['fcon'])
            hist['funcs'] = self.cache['funcs']

        if 'gobj' in evaluate:
            if numpy.linalg.norm(x-self.cache['x']) > eps:
                # Previous evaluated point is *different* than the
                # point requested for the derivative. Recusively call
                # the routine with ['fobj', and 'fcon']
                self._masterFunc2(x, ['fobj', 'fcon'], writeHist=False)
                # We *don't* count that extra call, since that will
                # screw up the numbering...so we subtract the last call.
                self.callCounter -= 1
            # Now, the point has been evaluated correctly so we
            # determine if we have to run the sens calc:

            if self.cache['gobj'] is None:
                timeA = time.time()
                funcsSens, fail = self.sens(xuser, self.cache['funcs'])
                self.userSensTime += time.time()-timeA
                self.userSensCalls += 1

                # User values are stored is immediately
                self.cache['funcsSens'] = copy.deepcopy(funcsSens)

                # Process objective gradient for optimizer
                gobj = self.optProb.processObjectiveGradient(funcsSens)

                # Process constraint gradients for optimizer
                gcon = self.optProb.processConstraintJacobian(funcsSens)
                gcon = self._convertJacobian(gcon)

                # Set the cache values:
                self.cache['gobj'] = gobj.copy()
                self.cache['gcon'] = gcon.copy()

                # Update fail flag
                masterFail = masterFail or fail

            # gobj is now in the cache
            returns.append(self.cache['gobj'])
            if self.storeSens:
                hist['funcsSens'] = self.cache['funcsSens']

        if 'gcon' in evaluate:
            if numpy.linalg.norm(x-self.cache['x']) > eps:
                # Previous evaluated point is *different* than the
                # point requested for the derivative. Recusively call
                # the routine with ['fobj', and 'fcon']
                self._masterFunc2(x, ['fobj', 'fcon'], writeHist=False)
                # We *don't* count that extra call, since that will
                # screw up the numbering...so we subtract the last call.
                self.callCounter -= 1
            # Now, the point has been evaluated correctly so we
            # determine if we have to run the sens calc:
            if self.cache['gcon'] is None:
                timeA = time.time()
                funcsSens, fail = self.sens(xuser, self.cache['funcs'])
                self.userSensTime += time.time()-timeA
                self.userSensCalls += 1
                # User values stored is immediately
                self.cache['funcsSens'] = copy.deepcopy(funcsSens)

                # Process objective gradient for optimizer
                gobj = self.optProb.processObjectiveGradient(funcsSens)

                # Process constraint gradients for optimizer
                gcon = self.optProb.processConstraintJacobian(funcsSens)
                gcon = self._convertJacobian(gcon)

                # Set cache values
                self.cache['gobj'] = gobj.copy()
                self.cache['gcon'] = gcon.copy()

                # Update fail flag
                masterFail = masterFail or fail

            # gcon is now in the cache
            returns.append(self.cache['gcon'])
            if self.storeSens:
                hist['funcsSens'] = self.cache['funcsSens']

        # Put the fail flag in the history:
        hist['fail'] = masterFail

        # Write history if necessary
        if (self.optProb.comm.rank == 0 and  writeHist and self.storeHistory):
            self.hist.write(self.callCounter, hist)

        # We can now safely increment the call counter
        self.callCounter += 1

        # Tack the fail flag on at the end
        returns.append(masterFail)

        return returns

    def _internalEval(self, x):
        """
        Special internal evaluation for optimizers that have a
        separate callback for each constraint"""
        
        fobj, fcon, gobj, gcon, fail = self._masterFunc(
            x, ['fobj', 'fcon', 'gobj', 'gcon'])

        self.storedData['x'] = x.copy()
        self.storedData['fobj'] = fobj
        self.storedData['fcon'] = fcon.copy()
        self.storedData['gobj'] = gobj.copy()
        self.storedData['gcon'] = gcon.copy()

    def _checkEval(self, x):
        """Special check to be used with _internalEval()"""
        if self.storedData['x'] is None:
            return True
        elif (self.storedData['x'] == x).all():
            return False
        else:
            return True

    def _convertJacobian(self, gcon):
        """
        Convert gcon which is a coo matrix into the format we need
        """

        # Now, gcon is a csr sparse matrix. Depending on what the
        # optimizer wants, we will convert. The conceivable options
        # are: dense (most), csc (snopt), csr (???), or coo (IPOPT)

        if gcon.size > 0:
            if self.optProb.nCon > 0:
                # Extract the rows we need:
                gcon = gcon[self.optProb.jacIndices, :]
                
                # Apply factor scaling because of constraint sign changes
                gcon = self.optProb.fact*gcon
                
                # Sort for the ones that need it
                gcon.sort_indices()

            if self.jacType == 'dense2d':
                gcon = numpy.array(gcon.todense())
            elif self.jacType == '1ddense':
                gcon = gcon.todense().flatten()
            elif self.jacType == 'csc':
                gcon = gcon.tocsc()
                gcon.sort_indices()
                gcon = gcon.data
            elif self.jacType == 'csr':
                gcon = gcon.data
            elif self.jacType == 'coo':
                gcon = gcon.tocoo()
                gcon = gcon.data
        
        return gcon

    def _waitLoop(self):
        """Non-root processors go into this waiting loop while the
        root proc does all the work in the optimization algorithm"""

        mode = None
        info = None
        while True:
            # * Note*: No checks for MPI here since this code is
            # * only run in parallel, which assumes mpi4py is working

            # Receive mode and quit if mode is -1:
            mode = self.optProb.comm.bcast(mode, root=0)
            if mode == -1:
                break

            # Otherwise receive info from shell function
            info = self.optProb.comm.bcast(info, root=0)

            # Call the generic internal function. We don't care
            # about return values on these procs
            self._masterFunc2(*info)

    def _setInitialCacheValues(self):
        """
        Once we know that the optProb has been set, we populate the
        cache with a magic numbers. If the starting points for your
        optimization is -9999999999 then you out of luck!
        """
        self.cache['x'] = -999999999*numpy.ones(self.optProb.ndvs)

    def _assembleContinuousVariables(self):
        """
        Utility function for assembling the design variables. Most
        optimizers here use continuous variables so this chunk of code
        can be reused.
        """

        blx = []
        bux = []
        xs = []
        for dvSet in self.optProb.variables.keys():
            for dvGroup in self.optProb.variables[dvSet]:
                for var in self.optProb.variables[dvSet][dvGroup]:
                    if var.type == 'c':
                        blx.append(var.lower)
                        bux.append(var.upper)
                        xs.append(var.value)

                    else:
                        raise Error("%s cannot handle integer or discrete "
                                    "design variables" % self.name)

        blx = numpy.array(blx)
        bux = numpy.array(bux)
        xs = numpy.array(xs)

        return blx, bux, xs

    def _assembleConstraints(self):
        """
        Utility function for assembling the design variables. Most
        optimizers here use continuous variables so this chunk of code
        can be reused.
        """

        # Constraints Handling -- make sure nonlinear constraints
        # go first -- this is particular to slsqp
        blc = []
        buc = []

        for key in self.optProb.constraints.keys():
            if not self.optProb.constraints[key].linear:
                blc.extend(self.optProb.constraints[key].lower)
                buc.extend(self.optProb.constraints[key].upper)

        for key in self.optProb.constraints.keys():
            if self.optProb.constraints[key].linear:
                blc.extend(self.optProb.constraints[key].lower)
                buc.extend(self.optProb.constraints[key].upper)

        if self.unconstrained:
            blc.append(-INFINITY)
            buc.append(INFINITY)

        ncon = len(blc)
        blc = numpy.array(blc)
        buc = numpy.array(buc)

        return ncon, blc, buc

    def _assembleObjective(self):
        """
        Utility function for assembling the design variables. Most
        optimizers here use continuous variables so this chunk of code
        can be reused.
        """

        nobj = len(self.optProb.objectives.keys())
        ff = []
        if nobj == 0:
            raise Error("No objective function was supplied! One can "
                        "be added using a call to optProb.addObj()")
        for objKey in self.optProb.objectives:
            ff.append(self.optProb.objectives[objKey].value)

        return numpy.squeeze(ff)

    def _createSolution(self, optTime, sol_inform, obj, xopt):
        """
        Generic routine to create the solution after an optimizer
        finishes.
        """
        sol = Solution(self.optProb, optTime, sol_inform)
        sol.userObjTime = self.userObjTime
        sol.userSensTime = self.userSensTime
        sol.userObjCalls = self.userObjCalls
        sol.userSensCalls = self.userSensCalls
        sol.interfaceTime = self.interfaceTime - self.userSensTime - self.userObjTime
        sol.optCodeTime = sol.optTime - self.interfaceTime 
        sol.fStar = obj
        
        # Now set the x-values:
        i = 0
        for dvSet in sol.variables.keys():
            for dvGroup in sol.variables[dvSet]:
                for var in sol.variables[dvSet][dvGroup]:
                    var.value = xopt[i]
                    i += 1


        return sol

    def _communicateSolution(self, sol):
        """
        Broadcast the solution from the root proc back to everyone. We
        have to be a little careful since we can't in general
        broadcast the function and commso we have to set manually after the broadcast.
        """

        sol = self.optProb.comm.bcast(sol)
        sol.objFun = self.optProb.objFun
        sol.comm = self.optProb.comm

        return sol

    def _on_setOption(self, name, value):
        """
        Set Optimizer Option Value (Optimizer Specific Routine)
        """
        raise Error('This optimizer hsa not implemented _on_setOption')

    def setOption(self, name, value=None):
        """
        Generic routine for all option setting. Ths routine does
        error checking on the type of the value.

        Parameters
        ----------
        name : str
            Name of the option to set
        value : varies
            Variable value to set.
            """

        if name in self.options['defaults']:
            if type(value) == self.options['defaults'][name][0]:
                self.options[name] = [type(value), value]
            else:
                raise Error("Value type for option %s was incorrect. It was "
                            "expecting type '%s' by received type '%s'" % (
                            name, self.options['defaults'][name][0],
                                type(value)))
        else:
            raise Error('Received an unknown option: %s' % repr(name))

        # Now call the optimizer specific routine
        self._on_setOption(name, value)

    def _on_getOption(self, name):
        """
        Routine to be implemented by optimizer
        """
        raise Error('This optimizer haa not implemented _on_getOption')

    def getOption(self, name):
        """
        Return the optimizer option value for name

        Parameters
        ----------
        name : str
            name of option for which to retrieve value

        Returns
        -------
        value : varies
            value of option for 'name'
            """

        if name in self.options['defaults']:
            return self.options[name][1]
        else:
            raise Error('Received an unknown option: %s.' % repr(name))

        # Now call the optimizer specific routine
        self._on_getOption(name)

    def _on_getInform(self, info):
        """
        Routine to be implemented by optimizer
        """
        raise Error('This optimizer has not implemented _on_getInform')

    def getInform(self, infocode=None):
        """
        Get optimizer result infom code at exit

        Parameters
        ----------
        infocode : int
            Integer information code
            """

        if infocode is None:
            return self.informs
        else:
            return self._on_getInform(infocode)

# =============================================================================
# Generic OPT Constructor
# =============================================================================

def OPT(optName, *args, **kwargs):
    """
    This is a simple utility function that enables creating an
    optimzier based on the 'optName' string. This can be useful for
    doing optimzation studies with respect to optimizer since you
    don't need massive if-statements. 

    Parameters
    ----------
    optName : str
       String identifiying the optimizer to create
    
    *args, **kwargs : varries
       Passed to optimizer creation.

    Returns
    -------
    opt : pyOpt_optimizer inherited optimizer
       The desired optimizer
       """

    optName = optName.lower()
    optList = ['snopt', 'ipopt', 'slsqp', 'fsqp', 'nlpql', 'conmin',
               'nsga2', 'nlpy_auglag', 'psqp', 'alpso']
    if optName == 'snopt':
        from .pySNOPT.pySNOPT import SNOPT as opt
    elif optName == 'ipopt':
        from .pyIPOPT.pyIPOPT import IPOPT as opt
    elif optName == 'slsqp':
        from .pySLSQP.pySLSQP import SLSQP as opt
    elif optName == 'fsqp':
        from .pyFSQP.pyFSQP import FSQP as opt
    elif optName == 'nlpql':
        from .pyNLPQL.pyNLPQL import NLPQL as opt
    elif optName == 'psqp':
        from .pyPSQP.pyPSQP import PSQP as opt
    elif optName == 'conmin':
        from .pyCONMIN.pyCONMIN import CONMIN as opt
    elif optName == 'nsga2':
        from .pyNSGA2.pyNSGA2 import NSGA2 as opt
    elif optName == 'nlpy_auglag':
        from .pyNLPY_AUGLAG.pyNLPY_AUGLAG import NLPY_AUGLAG as opt
    elif optName == 'alpso':
        from .pyALPSO.pyALPSO import ALPSO as opt
    elif optName == 'simpleopt':
        from .pySIMPLEOPT.pySIMPLEOPT import SIMPLEOPT as opt
    else:
        raise Error("The optimizer specified in 'optName' was not reconginzed."
                    " The current list of supported optimizers is: %s" % 
                    repr(optList))

    # Create the optimizer and return it
    return opt(*args, **kwargs)<|MERGE_RESOLUTION|>--- conflicted
+++ resolved
@@ -152,10 +152,16 @@
                 if os.path.exists(hotStart):
                     self.hotStart = History(hotStart, temp=False, flag='r')
                 else:
-<<<<<<< HEAD
+                    pyOptSparseWarning('Hot start file does not exist. \
+                    Performning a regular start')
+                    
+        if coldStart is not None:
+            res1 = self._coldStart(coldStart)
+            if res1 is not None:
+                xs[0:n] = res1
+
                     pyOptSparseWarning("Hot start file does not exist. "
                                         "Performning a regular start")
-=======
                     pyOptSparseWarning('Hot start file does not exist. \
                     Performning a regular start')
                     
@@ -164,7 +170,6 @@
             if res1 is not None:
                 xs[0:self.optProb.ndvs] = res1
 
->>>>>>> 26b80505
         self.storeHistory = False
         if storeHistory:
             self.hist = History(storeHistory)
@@ -795,11 +800,9 @@
         from .pyNLPY_AUGLAG.pyNLPY_AUGLAG import NLPY_AUGLAG as opt
     elif optName == 'alpso':
         from .pyALPSO.pyALPSO import ALPSO as opt
-    elif optName == 'simpleopt':
-        from .pySIMPLEOPT.pySIMPLEOPT import SIMPLEOPT as opt
     else:
-        raise Error("The optimizer specified in 'optName' was not reconginzed."
-                    " The current list of supported optimizers is: %s" % 
+        raise Error("The optimizer specified in 'optName' was \
+not reconginzed. The current list of supported optimizers is: %s" % 
                     repr(optList))
 
     # Create the optimizer and return it
