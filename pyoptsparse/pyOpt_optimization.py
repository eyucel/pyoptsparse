--- conflicted
+++ resolved
@@ -550,15 +550,6 @@
             'x' that would be used to call the user objective
             function.
         """
-<<<<<<< HEAD
-
-        for dvSet in set(inDVs.keys()) & set(self.variables.keys()):
-            for dvGroup in set(self.variables[dvSet]):
-                dvLength = len(inDVs[dvSet])
-                for i in range(dvLength):
-                    self.variables[dvSet][dvGroup][i].value = inDVs[dvSet][i]
-=======
->>>>>>> 99a92a9e
 
         for dvSet in self.variables:
             for dvGroup in self.variables[dvSet]:
@@ -584,9 +575,7 @@
             default is None which will use the last x-value stored in
             the dictionary.
         """
-
-        import os, shelve
-
+        
         if os.path.exists(histFile):
             hist = shelve.open(histFile, flag='r')
             if key is None:
