--- conflicted
+++ resolved
@@ -1657,11 +1657,7 @@
                             status += 'u'
 
                     text += fmt.format(idx, c.name, typ, lower, value, upper,
-<<<<<<< HEAD
-                        status, lambdaStar[con_name][idx], width=num_c)
-=======
                         status, lambdaStar[con_name][j], width=num_c)
->>>>>>> d905b0df
                     idx += 1
 
         return text
