--- conflicted
+++ resolved
@@ -35,7 +35,7 @@
 # =============================================================================
 # Standard Python modules
 # =============================================================================
-<<<<<<< HEAD
+
 import os, sys, time
 try:
     from collections import OrderedDict
@@ -44,10 +44,6 @@
     # get using "pip install ordereddict"
     from ordereddict import OrderedDict
     
-=======
-import os, sys, time, copy
-from collections import OrderedDict
->>>>>>> 3203bf13
 
 # =============================================================================
 # External Python modules
