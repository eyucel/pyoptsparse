from __future__ import print_function
from __future__ import absolute_import
#!/usr/bin/env python
"""
pyOptSparse_optimization

Holds the Python Design Optimization Class

 The main purpose, of this class is to describe the struture and
potentially, sparsity pattern of an optimization problem. 

Copyright (c) 2013-2014 by Dr. Gaetan Kenway
All rights reserved.

Developers:
-----------
- Dr. Gaetan K.W. Kenway (GKK)

History
-------
    v. 1.0  - Initial Class Creation (GKK, 2013)
"""

# =============================================================================
# Standard Python modules
# =============================================================================

import os, copy, time
try:
    from collections import OrderedDict
except ImportError:
    try:
        from ordereddict import OrderedDict
    except ImportError:
        print('Could not find any OrderedDict class. For 2.6 and earlier, \
use:\n pip install ordereddict')
    
# =============================================================================
# External Python modules
# =============================================================================
import numpy
# pylint: disable-msg=E0611
from scipy import sparse

# =============================================================================
# Extension modules
# =============================================================================
from .pyOpt_variable import Variable
from .pyOpt_objective import Objective
from .pyOpt_constraint import Constraint
from .pyOpt_error import Error

# =============================================================================
# Misc Definitions
# =============================================================================
inf = 1e20  # define a value for infinity

# =============================================================================
# Optimization Class
# =============================================================================
class Optimization(object):
    """
    Create a description of an optimization probelem. 

    Parameters
    ----------
    name : str
        Name given to optimization problem. This is name is currently
        not used for anything, but may be in the future.

    objFun : python function
        Python function handle of function used to evaluate the objective
        function.

    useGroups : bool
        Flag to specify whether or not design variables are returned in a
        flattened array or as a dictionary. It is **highly** recommened that
        useGroups is **always** used, even for small problems.
        """
      
    def __init__(self, name, objFun, useGroups=True):

        self.name = name
        self.objFun = objFun
        self.useGroups = useGroups
        
        # Ordered dictionaries to keep track of variables and constraints
        self.variables = OrderedDict()
        self.constraints = OrderedDict()
        self.objectives = OrderedDict()
        self.dvOffset =  OrderedDict()

        # Sets to keep track of user-supplied names --- Keep track of
        # varSets, varGroup and constraint names independencely
        self.varSetNames = set()
        self.varGroupNames = set()
        self.conGroupNames = set()

        # Flag to determine if adding variables is legal. 
        self.ableToAddVariables = True

        return

    def _checkOkToAddVariables(self):
        if not self.ableToAddVariables:
            raise Error('No more variables can be added at this time. \
All variables must be added before constraints can be added.')
    
    def _finalizeDesignVariables(self):
        """
        This function computes the ordering of the design variables
        and set the flag to prevent any more variables from being
        added """

        dvCounter = 0

        for dvSet in self.variables:
            # Check that varSet *actually* has variables in it:
            if len(self.variables[dvSet]) > 0:
                self.dvOffset[dvSet] = OrderedDict()
                self.dvOffset[dvSet]['n'] = [dvCounter, -1]
                for dvGroup in self.variables[dvSet]:
                    n = len(self.variables[dvSet][dvGroup])
                    self.dvOffset[dvSet][dvGroup] = [dvCounter, dvCounter + n, self.variables[dvSet][dvGroup][0].scalar]
                    dvCounter += n
                self.dvOffset[dvSet]['n'][1] = dvCounter
            else:
                # Get rid of the dvSet since it has no variable groups
                self.variables.pop(dvSet)

        self.ndvs = dvCounter
        self.ableToAddVariables = False
        return

    def addVarSet(self, name):
        """An outer grouping of design variables. These sets are used
        when specifiying the sparsity structure of the constraint
        jacobian
        """

        self._checkOkToAddVariables()

        if name in self.varSetNames:
            raise Error('The supplied name \'%s\' for a variable set \
            has already been used.'% name)

        self.varSetNames.add(name)
        self.variables[name] = OrderedDict()

    def addVar(self, name, *args, **kwargs):
        """
        This is a convience function. See addVarGroup for the
        appropriate list of parameters.
        """

        self.addVarGroup(name, 1, *args, scalar=True, **kwargs)

    def addVarGroup(self, name, nVars, type='c', value=0.0, lower=None, upper=None, scale=1.0,
                    varSet='default', choices=None, **kwargs):
        """
        Add a group of variables into a variable set. This is the main
        function used for adding variables to pyOptSparse.

        Parameters
        ----------
        name : str
            Name of variable group. This name should be unique across all the design variable groups

        nVars : int
            Number of design variables in this group.

        type : str. 
            String representing the type of variable. Suitable values for type
            are: 'c' for continuous variables, 'i' for integer values and
            'd' for discrete selection. 

        value : scalar or array. 
            Starting value for design variables. If it is a a scalar, the same
            value is applied to all 'nVars' variables. Otherwise, it must be
            iterable object with length equal to 'nVars'.

        lower : scalar or array. 
            Lower bound of variables. Scalar/array usage is the same as value
            keyword

        upper : scalar or array. 
            Upper bound of variables. Scalar/array usage is the same as value
            keyword
            
        scale : scalar or array. 
            Define a user supplied scaling variable for the design variable group.
            This is often necessary when design variables of widely varraying magnitudes
            are used within the same optimization. Scalar/array usage is the same
            as value keyword.

        varSet : str. 
            Specify which variable set this design variable group belons. If
            the variable set has not already been used, it will be added
            automatically. 

        choices : list
            Specify a list of choices for discrete design variables
            
        Examples
        --------
        >>> # Add a single design variable 'alpha' to the default variable set
        >>> optProb.addVar('alpha', type='c', value=2.0, lower=0.0, upper=10.0, \
        scale=0.1)
        >>> # Add a single variable to its own varSet
        >>> optProb.addVar('alpha_c1', type='c', value=2.0, lower=0.0, upper=10.0, \
        scale=0.1, varSet='alpha_c1')
        >>> # Add 10 unscaled variables of 0.5 between 0 and 1
        >>> optProb.addVarGroup('y', type='c', value=0.5, lower=0.0, upper=1.0, \
        scale=1.0, varSet='y_vars')
        >>> # Add another scaled variable to the varSet 'y_vars'
        >>> optProb.addVar('y2', type='c', value=0.25, lower=0.0, upper=1.0, \
        scale=.5, varSet='y_vars')
        
        Notes
        -----
        Calling addVar() and addVarGroup(..., nVars=1, ...) are
        **NOT** equilivant! The variable added with addVar() will be
        returned as scalar, while variable returned from addVarGroup
        will be an array of length 1.

        It is recommended that the addVar() and addVarGroup() calls
        follow the examples above by including all the keyword
        arguments. This make it very clear the itent of the script's
        author. The type, value, lower, upper and scale should be
        given for all variables even if the default value is used. 
        """

        self._checkOkToAddVariables()

        if name in self.varGroupNames:
            raise Error('The supplied name \'%s\' for a variable group \
has already been used.'% name)
        else:
            self.varGroupNames.add(name)

        if not varSet in self.variables:
            self.addVarSet(varSet)

        # Check that the type is ok:
        assert type in ['c', 'i', 'd'], 'Type must be one of \'c\' for continuous, \
\'i\' for integer or \'d\' for discrete.'
                    
        # ------ Process the value arguement
        value = numpy.atleast_1d(value)
        if len(value) == 1:
            value = value[0]*numpy.ones(nVars)
        elif len(value) == nVars:
            pass
        else:
            raise Error('The length of the \'value\' argument to \
 addVarGroup is %d, but the number of variables in nVars is %d.'% (
                    len(value), nVars))

        # ------ Process the lower bound argument
        if lower is None:
            lower = -inf*numpy.ones(nVars)
        else:
            lower = numpy.atleast_1d(lower)
            if len(lower) == 1:
                lower = lower[0]*numpy.ones(nVars)
            elif len(lower) == nVars:
                pass
            else:
                raise Error('The length of the \'lower\' argument to \
addVarGroup is %d, but the number of variables in nVars is %d.'% (
                        len(lower), nVars))

        # ------ Process the upper bound argument
        if upper is None:
            upper = inf*numpy.ones(nVars)
        else:
            upper = numpy.atleast_1d(upper)
            if len(upper) == 1:
                upper = upper[0]*numpy.ones(nVars)
            elif len(upper) == nVars:
                pass
            else:
                raise Error('The length of the \'upper\' argument to \
addVarGroup is %d, but the number of variables in nVars is %d.'% (
                        len(upper), nVars))

        # ------ Process the scale bound argument
        if scale is None:
            scale = numpy.ones(nVars)
        else:
            scale = numpy.atleast_1d(scale)
            if len(scale) == 1:
                scale = scale[0]*numpy.ones(nVars)
            elif len(scale) == nVars:
                pass
            else:
                raise Error('The length of the \'scale\' argument to \
addVarGroup is %d, but the number of variables in nVars is %d.'% (
                        len(scale), nVars))

        # Determine if scalar i.e. it was called from addVar():
        scalar = kwargs.pop('scalar', False)

        # Now create all the variable objects
        self.variables[varSet][name] = []
        for iVar in range(nVars):
            varName = name + '_%d'% iVar
            self.variables[varSet][name].append(
                Variable(varName, type=type, value=value[iVar], lower=lower[iVar],
                         upper=upper[iVar], scale=scale[iVar], scalar=scalar, choices=choices))

    def delVar(self, name):
        """
        Delete a variable or variable group

        Parameters
        ----------
        name : str
           Name of variable or variable group to remove
           """
        deleted = False
        for dvSet in self.variables:
            for dvGroup in self.variables[dvSet]:
                if dvGroup == name:
                    self.variables[dvSet].pop(dvGroup)
                    deleted = True

        if not deleted:
            print('%s was not a valid design variable name'% name)
            
    def delVarSet(self, name):
        """
        Delete all variables belonging to a variable set

        Parameters
        ----------
        name : str
           Name of variable or variable group to remove
           """

        assert name in self.variables, '%s not a valid varSet.'% name
        self.variables.pop(name)

    def addObj(self, name, *args, **kwargs):
        """
        Add Objective into Objectives Set
        """
        
        self.objectives[name] = Objective(name, *args, **kwargs)

        return
                
    def addCon(self, name, *args, **kwargs):
        """
        Convenience function. See addConGroup() for more information
        """
        
        self.addConGroup(name, 1, *args, **kwargs)

        return
                
    def addConGroup(self, name, nCon, lower=None, upper=None, scale=1.0,
                    linear=False, wrt=None, jac=None):
        """
        Add a group of variables into a variable set. This is the main
        function used for adding variables to pyOptSparse.

        Parameters
        ----------

        name : str
            Constraint name. All names given to constraints must be unique

        nCon : int
            The number of constraints in this group

        lower : scalar or array
            The lower bound(s) for the constraint. If it is a scalar,
            it is applied to all nCon constraints. If it is an array,
            the array must be the same length as nCon.

        upper : scalar or array
            The upper bound(s) for the constraint. If it is a scalar,
            it is applied to all nCon constraints. If it is an array,
            the array must be the same length as nCon.

        scale : scalar or array

            A scaling factor for the constraint. It is generally
            advisible to have most optimization constraint around the
            same order of magnitude.

        linear : bool
            Flag to specifiy if this constraint is linear. If the
            constraint is linear, both the 'wrt' and 'jac' keyword
            arguments must be given to specify the constant portion of
            the constraint jacobian.

        wrt : iterable (list, set, OrderedDict, array etc)
            'wrt' stand for stands for 'With Respect To'. This
            specifies for what dvSets have non-zero jacobian values
            for this set of constraints. The order is not important.

        jac : dictionary
            For linear and sparse non-linear constraints, the constraint
            jacobian must be passed in. The structure is jac dictionary
            is as follows:

            {'dvSet1':<matrix1>, 'dvSet2', <matrix1>}

            They keys of the jacobian must correpsond to the dvSets
            givn in the wrt keyword argument. The dimensions of each
            "chunk" of the constraint jacobian must be consistent. For
            example, <matrix1> must have a shape of (nCon, nDvs) where
            nDVs is the **total** number of all design variables in
            dvSet1. <matrix1> may be a desnse numpy array or it may be
            scipy sparse matrix. It each case, the matrix shape must
            be as previously described. 

            Note that for nonlinear constraints (linear=False), the
            values themselves in the matrices in jac do not matter,
            but the sparsity structure **does** matter. It is
            imparative that entries that will at some point have
            non-zero entries have non-zero entries in jac
            argument. That is, we do not let the sparsity structure of
            the jacobian change throughout the optimization. This
            stipulation is automatically checked internally. 
            
              """

        # If this is the first constraint, finalize the variables to
        # ensure no more variables can be added. 
        if self.ableToAddVariables:
            self._finalizeDesignVariables()

        if name in self.conGroupNames:
            raise Error('The supplied name \'%s\' for a constraint group \
has already been used.'% name)

        self.conGroupNames.add(name)

        # ------ Process the lower bound argument
        if lower is None:
            lower = -inf*numpy.ones(nCon)
        else:
            lower = numpy.atleast_1d(lower)
            if len(lower) == 1:
                lower = lower[0]*numpy.ones(nCon)
            elif len(lower) == nCon:
                pass
            else:
                raise Error('The length of the \'lower\' argument to \
addConGroup is %d, but the number of constraints is %d.'% (
                        len(lower), nCon))

        # ------ Process the upper bound argument
        if upper is None:
            upper = inf*numpy.ones(nCon)
        else:
            upper = numpy.atleast_1d(upper)
            if len(upper) == 1:
                upper = upper[0]*numpy.ones(nCon)
            elif len(upper) == nCon:
                pass
            else:
                raise Error('The length of the \'upper\' argument to \
addConGroup is %d, but the number of constraints is %d.'%(
                        len(upper), nCon))

        # ------ Process the scale argument
        scale = numpy.atleast_1d(scale)
        if len(scale) == 1:
            scale = scale[0]*numpy.ones(nCon)
        elif len(scale) == nCon:
            pass
        else:
            raise Error('The length of the \'scale\' argument to \
 addConGroup is %d, but the number of constraints is %d.'%(
                    len(scale), nCon))
        
        # First check if 'wrt' is supplied...if not we just take all
        # the dvSet
        if wrt is None:
            wrt = list(self.variables.keys())
        else:
            # Sanitize the wrt input:
            if isinstance(wrt, str):
                wrt = [wrt.lower()]
            else: 
                try:
                    wrt = list(wrt)
                except:
                    raise Error('\'wrt\' must be a iterable list')
                    
            # Now, make sure that each dvSet the user supplied list
            # *actually* are DVsets
            for dvSet in wrt:
                if not dvSet in self.variables:
                    raise Error('The supplied dvSet \'%s\' in \'wrt\' \
for the %s constraint, does not exist. It must be added with a call to \
addVar() or addVarGroup() with a dvSet=\'%s\' keyword argument.'% (
                            dvSet, name, dvSet))

        # Last thing for wrt is to reorder them such that dvsets are
        # in order. This way when the jacobian is assembled in
        # processDerivatives() the coorindate matrix will in the right
        # order.
        dvStart = []
        for dvSet in wrt:
            dvStart.append(self.dvOffset[dvSet]['n'][0])

        # This sort wrt using the keys in dvOffset
        wrt = [x for (y, x) in sorted(zip(dvStart, wrt))]

        # Now we know which DVsets this constraint will have a
        # derivative with respect to (i.e. what is in the wrt list)
            
        # Now, it is possible that jacobians were given for none, some
        # or all the dvSets defined in wrt. 
        if jac is None:

            # If the constraint is linear we have to *Force* the user to
            # supply a constraint jacobian for *each* of the values in
            # wrt. Otherwise, a matrix of zeros isn't meaningful for the
            # sparse constraints.

            if linear:
                raise Error('The \'jac\' keyword argument to addConGroup() must be supplied for a linear constraint')

            # without any additional information about the jacobian
            # structure, we must assume they are all dense. 
            jac = {}
            for dvSet in wrt:
                ss = self.dvOffset[dvSet]['n']                 
                ndvs = ss[1]-ss[0]
                jac[dvSet] = sparse.csr_matrix(numpy.ones((nCon, ndvs)))
                jac[dvSet].data[:] = 0.0
                
            # Set a flag for the constraint object, that not returning them all is ok. 
            partialReturnOk = True

        else:
            # First sanitize input:
            if not isinstance(jac, dict):
                raise Error('The \'jac\' keyword argument to addConGroup() must be a dictionary')

            # Now loop over the set we *know* we need and see if any
            # are in jac. We will actually pop them out, and that way
            # if there is anything left at the end, we can tell the
            # user supplied information was unused. 
            tmp = copy.deepcopy(jac)
            jac = {}
            for dvSet in wrt:
                ss = self.dvOffset[dvSet]['n']                 
                ndvs = ss[1]-ss[0]

                try:
                    jac[dvSet] = tmp.pop(dvSet)
                    # Check that this user-supplied jacobian is in fact the right size
                except:
                    # No big deal, just make a dense component...and set to zero
                    jac[dvSet] = sparse.csr_matrix(numpy.ones((nCon, ndvs)))
                    jac[dvSet].data[:] = 0.0
                    
                if jac[dvSet].shape[0] != nCon or jac[dvSet].shape[1] != ndvs:
                    raise Error('The supplied jacobian for dvSet \'%s\'\
 in constraint %s, was the incorrect size. Expecting a jacobian\
 of size (%d,%d) but received a jacobian of size (%d,%d).'%(
                            dvSet, name, nCon, ndvs, jac[dvSet].shape[0], 
                            jac[dvSet].shape[1]))

                # Now check that the supplied jacobian is sparse of not:
                if sparse.issparse(jac[dvSet]):
                    # Excellent, the user supplied a sparse matrix or
                    # we just created one above. Convert to csr format
                    # if not already in that format.
                    jac[dvSet] = jac[dvSet].tocsr()
                else:
                    # Supplied jacobian is dense, replace any zero,
                    # before converting to csr format
                    jac[dvSet][numpy.where(jac[dvSet]==0)] = 1e-50
                    jac[dvSet] = sparse.csr_matrix(jac[dvSet])
            # end for (dvSet)

            # If there is anything left in jac print a warning:
            for dvSet in tmp:
                print('pyOptSparse Warning: An unused jacobian with \
dvSet key of \'%s\' was unused. This will be ignored'% dvSet)

            # Finally partial returns NOT ok, since the user has
            # supplied information about the sparsity:
            partialReturnOk = False

        # end if (if Jac)
        
        # Scale the rows of each jacobian part:
        for dvSet in jac:
            self._csrRowScale(jac[dvSet], scale)

        # Finally! Create constraint object
        self.constraints[name] = Constraint(name, linear, wrt, jac, partialReturnOk,
                                            lower*scale, upper*scale, scale)
        
    def reorderConstraintJacobian(self, reorder=['nonLinear','linear']):
        """
        ** This function should not need to be called by the end
           user**

        Reorder the supplied constraints such that all the nonlinear
        and linear constraints are grouped together. This function
        must be called by all optimizers regardless, since the con.rs
        and con.re values are computed in this function. 

        Parameters
        ----------
        reorder : list
            How to reorder:
            ['nonLinear','linear'] => put nonlinear ones first
            ['linear','nonLinear'] => put nonlinear ones first
            [] => Anything else: keep the same order as supplied.
      
        """

        # Determine the total number of linear and nonlinear constraints:
        nlcon = 0 # Linear 
        nncon = 0 # nonlinear

        for iCon in self.constraints:
            if self.constraints[iCon].linear:
                nlcon += self.constraints[iCon].ncon
            else:
                nncon += self.constraints[iCon].ncon
        
        # Store number of linear and nonlinear constriants:
        self.nnCon = nncon
        self.nlCon = nlcon
        self.nCon = nncon + nlcon

        conScaleNonLinear = []
        conScaleFull = []

        # Loop over the constraints assigning the column start (cs)
        # and column end (ce) values. The actual ordering depends on
        # if constraints are reordered or not. 
        rowCounter = 0 
        if reorder == ['nonLinear','linear']:
            for iCon in self.constraints:
                con = self.constraints[iCon]
                if not con.linear:
                    con.rs = rowCounter
                    rowCounter += con.ncon
                    con.re = rowCounter
                    conScaleNonLinear.extend(con.scale)
                    conScaleFull.extend(con.scale)

            for iCon in self.constraints:
                con = self.constraints[iCon]
                if con.linear:
                    con.rs = rowCounter
                    rowCounter += con.ncon
                    con.re = rowCounter
                    conScaleFull.extend(con.scale)
        elif reorder == ['linear','nonLinear']:
            for iCon in self.constraints:
                con = self.constraints[iCon]
                if con.linear:
                    con.rs = rowCounter
                    rowCounter += con.ncon
                    con.re = rowCounter
                    conScaleFull.extend(con.scale)

            for iCon in self.constraints:
                con = self.constraints[iCon]
                if not con.linear:
                    con.rs = rowCounter
                    rowCounter += con.ncon
                    con.re = rowCounter
                    conScaleNonLinear.extend(con.scale)
                    conScaleFull.extend(con.scale)

        else: # No re-ordering
            for iCon in self.constraints:
                con = self.constraints[iCon]
                con.rs = rowCounter
                rowCounter += con.ncon
                con.re = rowCounter 
                if not con.linear:
                    conScaleNonLinear.extend(con.scale)
                conScaleFull.extend(con.scale)

        # Save constraint scaling arrays
        self.conScaleFull = numpy.array(conScaleFull)
        self.conScaleNonLinear = numpy.array(conScaleNonLinear)

        # Assemble the design variable scaling
        xscale = []
        for dvSet in self.variables:
            for dvGroup in self.variables[dvSet]:
                for var in self.variables[dvSet][dvGroup]:
                    xscale.append(var.scale)
        self.xscale = numpy.array(xscale)

        return

    def processDerivatives(self, gobj_in, gcon_in, linearConstraints=False, 
                           nonlinearConstraints=True):
        """
        ** This function should not need to be called by the end
        user**
        
        This generic function is used to assemble the objective
        gradient and the constraint jacobian.

        The two input flags are used to determine which if
        linear/nonlinear or both are included. Note that all cases the
        size of the jacobian is still (ncon x ndvs), ie the full
        size. However, only the requested entries (linear/nonlinear)
        are included. Also note that this function performs the pyOpt
        controlled scaling that is transparent to the user.

        Parameters
        ----------
        gobj_in : array or dict
            Objective gradient. Either a complete array or a dictionary of
            gradients given with respect to the dvSets

        gcon_in : array or dict
            Constraint gradients. Either a complete 2D array or a nested
            dictionary of gradients given with respect to the dvSets
        """

        timeA = time.time()
        # Process the objective gradient. This may be vector or it may be
        # given as a dictionary. 
        dvSets = list(self.variables.keys())
        if isinstance(gobj_in, dict):
            gobj = numpy.zeros(self.ndvs)
            for key in gobj_in:
                # Check that the key matches something in dvSets
                if key in dvSets:
                    # Now check that the array is the correct length:

                    # ss = start/stop is a length 2 array of the
                    # indices for dvSet given by key
                    ss = self.dvOffset[key]['n'] 
                    if len(gobj_in[key]) == ss[1]-ss[0]:
                        # Everything checks out so set:
                        gobj[ss[0]:ss[1]] = gobj_in[key]
                    else:
                        raise Error('The length of the objective deritative \
for dvSet %s is the incorrect length. Expecting a length of %d but received \
a length of %d.'% (key, ss[1]-ss[0], len(gobj_in[key])))
                else:
                    print('Warning: The key \'%s\' in g_obj does not match any of the added DVsets. \
This derivative will be ignored'%(key))

        else:
            # Otherwise we will assume it is a vector:
            gobj = numpy.atleast_1d(gobj_in).copy()
            if len(gobj) != self.ndvs:
                raise Error('The length of the objective derivative for all \
design variables is not the correct size. Received size %d, should be \
size %d.'%(len(gobj), self.ndvs))
                
        # Finally scale the objective gradient based on the scaling data.
        gobj /= self.xscale

        if self.nCon == 0:
            # We don't have constraints! We can just return now since
            # the objective is processed
            return gobj, numpy.array([],'d')

        # If the user has supplied a complete dense numpy array for
        # the jacobain AND all the constriants are dense
        if not isinstance(gcon_in, dict):
            try:
                gcon_in = numpy.atleast_2d(gcon_in)
            except:
                pass

        if isinstance(gcon_in, numpy.ndarray):
            if gcon_in.shape == (self.nCon, self.ndvs):
                gcon_in[numpy.where(gcon_in==0)] = 1e-50
                # Don't forget to scale:
                tmp = gcon_in.copy()
<<<<<<< HEAD
                for i in xrange(self.ndvs):
                    tmp[:,i] /= self.xscale[i]
=======
                for i in range(self.ndvs):
                    tmp[:,i] *= self.xscale[i]
>>>>>>> 1e4b6d9b

                # Do constraint scaling and convert to coo
                gcon = sparse.coo_matrix(tmp)
                self._cooRowScale(gcon, self.conScaleFull)

                # Quick Return here since we're done
                return gobj, gcon

            else:
                raise Error('The dense jacobian return was the incorrect size.\
 Expecting size of (%d, %d) but received size of (%d, %d).'% (
                        self.nCon, self.ndvs, gcon_in.shape[0], gcon_in.shape[1]))

        # Data for storing the values in COOrdinate format
        data = []
        row  = []
        col  = []

        # Otherwise, process constraints in the dictionary form. 
        # Loop over all constraints:
        for iCon in self.constraints:
            con = self.constraints[iCon]
            if ((linearConstraints and con.linear) or
                (nonlinearConstraints and not con.linear)):

                if not con.name in gcon_in:
                    raise Error('The jacobian for the constraint \'%s\' was \
not found in the returned dictionary.'% con.name)

                if not con.partialReturnOk:
                    # The keys in gcon_in[iCon] MUST match PRECISELY
                    # the keys in con.wrt....The user told us they
                    # would supply derivatives wrt to these sets, and
                    # then didn't, so scold them. 
                    for dvSet in con.jac:
                        if dvSet not in gcon_in[iCon]:
                            raise Error('Constraint \'%s\' was expecting\
 a jacobain with respect to dvSet \'%s\' as was supplied in addConGroup(). \
This was not found in the constraint jacobian dictionary'% (con.name, dvSet))

                # We assume gcon_in MUST be a dictionary
                for key in con.wrt:

                    ss = self.dvOffset[key]['n'] 
                    ndvs = ss[1]-ss[0]
                    if key in gcon_in[iCon]:
                        if sparse.issparse(gcon_in[iCon][key]):
                            # Excellent, the user supplied a sparse matrix
                            # Convert to csr format if not already in that
                            # format.
                            tmp = gcon_in[iCon][key].copy().tocsr()
                        else:
                            # Supplied jacobian is dense, replace any zero,
                            # before converting to csr format

                            tmp = numpy.atleast_2d(gcon_in[iCon][key])
                            tmp[numpy.where(tmp==0)] = 1e-50
                            tmp = sparse.csr_matrix(tmp.copy())
                    else:
                        # Just use stored jacobian that contains just zeros:
                        tmp = con.jac[key]

                    # Now check that the jacobian is the correct shape
                    if not(tmp.shape[0] == con.ncon and tmp.shape[1] == ndvs):
                        raise Error('The shape of the supplied constraint \
jacobian for constraint %s is incorrect. Expected an array of shape (%d,%d), \
but received an array of shape (%d, %d).'% (con.name, con.ncon, ndvs, 
                                            tmp.shape[0], tmp.shape[1]))

                    # Now check that the csr matrix has the correct number of non zeros:
                    if tmp.nnz != con.jac[key].nnz:
                        raise Error('The number of nonzero elements for \
  constraint group \'%s\' was not the correct size. The supplied jacobian has \
 %d nonzero entries, but must contain %d nonzero entries.'%(con.name, tmp.nnz, 
                                                            con.jac[key].nnz))

                    # Loop over rows in constraint jacobian:
                    for iRow in range(con.ncon):
                        # Loop over the number of nonzero entries in this row:
                        for ii in range(con.jac[key].indptr[iRow], con.jac[key].indptr[iRow+1]):
                            row.append(con.rs + iRow)
                            icol = self.dvOffset[key]['n'][0] + con.jac[key].indices[ii]
                            col.append(icol)
<<<<<<< HEAD
                            data.append(tmp.data[ii]/self.xscale[icol])
                        # end for
                    # end for
                # end for
            # end if
        # end for
=======
                            data.append(tmp.data[ii]*self.xscale[icol])

>>>>>>> 1e4b6d9b

        # Create coo matrix and scale the rows
        gcon = sparse.coo_matrix((data, (row, col)),(self.nCon, self.ndvs))
        self._cooRowScale(gcon, self.conScaleFull)

        return gobj, gcon

    def processConstraints(self, fcon_in, linearConstraints=False, 
                           nonlinearConstraints=True, scaled=True):
        """
        ** This function should not need to be called by the end
        user**

        Parameters
        ----------
        fcon_in : array or dict
            Array of constraint values or a dictionary of constraint
            values

        linearConstraints : bool
            Flag as to whether or not linear constraints are to be included

        nonLinearConstraint : bool
            Flag as to whether or not nonlinear constraints are to be included. 
            """

        # We will actually be a little leniant here; the user CAN
        # return an iterable of the correct length and we will accept
        # that. Otherwise we will use the dictionary formulation

        if scaled:
            scaleFact = self.conScaleNonLinear
        else:
            scaleFact = numpy.ones_like(self.conScaleNonLinear)
        
        if not isinstance(fcon_in, dict):
            fcon = numpy.atleast_1d(fcon_in)
            if len(fcon) == self.nnCon:
                print('scaleFact:',scaleFact, fcon)
                return scaleFact*fcon
            else:
                raise Error('The constraint array was the incorrect size. \
It must contain %d elements (nonlinear constraints only), but an arrary of \
size %d was given.'%(self.nnCon, len(fcon)))
        else:
            # Process as a dictionary:
            # Loop over (nonlinear) constraints and extract as required:
            fcon = []
            for iCon in self.constraints:
                if not self.constraints[iCon].linear:
                    if iCon in fcon_in:
                        # Make sure it is at least 1dimension:
                        c = numpy.atleast_1d(fcon_in[iCon])
                        
                        # Make sure it is the correct size:
                        if len(c) == self.constraints[iCon].ncon:
                            fcon.extend(c)
                        else:
                            raise Error('%d constraint values were returned \
    %s, but expected %d.'%(len(fcon_in[iCon]), iCon, self.variables[iCon].ncon))
                    else:
                        raise Error('No constraint values were found for the \
constraint %s.'%(iCon))

            # Finally convert to array and scale
            fcon = scaleFact*numpy.array(fcon)
 
        return fcon

    def convertToDense(self):
        """
        ** This function should not need to be called by the end
        user**
        
        Take a sparse optimization problem definition and convert to a
        dense representation. This function will be called
        automatically by optimizers that do not support sparse
        jacobians or do not support linear constraints.
        """

        return

    def processX(self, x):
        """
        ** This function should not need to be called by the end
        user**

        Take the flattened array of variables in 'x' and return a
        dictionary of variables keyed on the name of each variable
        group if useGroups is True. 

        Parameters
        ----------
        x : array
            Flattened array from optimizer
        """

        if self.useGroups:
            xg = {}
            for dvSet in self.variables:
                for dvGroup in self.variables[dvSet]:
                    istart = self.dvOffset[dvSet][dvGroup][0]
                    iend   = self.dvOffset[dvSet][dvGroup][1]
                    scalar = self.dvOffset[dvSet][dvGroup][2]
                    xg[dvGroup] = x[istart:iend].copy()
                    if scalar:
                        xg[dvGroup] = x[istart]
            return xg
        else:
            return x

    def deProcessX(self, x):
        """
        ** This function should not need to be called by the end
        user**

        Take the dictionary form of x and convert back to flattened
        array. Nothing is done if useGroups is False (since we should
        not have a dictionary in that case)

        Parameters
        ----------
        x : dict
            Dictionary form of variables

        Returns
        -------
        x_array : array
            Flattened array of variables
        """
        if self.useGroups:
            x_array = numpy.zeros(self.ndvs)
            for dvSet in self.variables:
                for dvGroup in self.variables[dvSet]:
                    istart = self.dvOffset[dvSet][dvGroup][0]
                    iend   = self.dvOffset[dvSet][dvGroup][1]
                    scalar = self.dvOffset[dvSet][dvGroup][2]
                    if scalar:
                        x_array[istart] = x[dvGroup]
                    else:
                        x_array[istart:iend] = x[dvGroup]
            return x_array
        else:
            return x

    def _csrRowScale(self, mat, vec):
        """
        Scale rows in csr matrix. Amazingly enough this is effectively
        impossible with scipy.sparse if you want to keep the nonzero
        structure. So we will brute force it here.
        """
        assert mat.shape[0] == len(vec)
        for iRow in range(mat.shape[0]):
            mat.data[mat.indptr[iRow]:mat.indptr[iRow+1]] *= vec[iRow]

    def _cooRowScale(self, mat, vec):
        """ 
        Scale rows of coo matrx. See _csrRowScale for why
        """
        assert mat.shape[0] == len(vec)
        for i in range(len(mat.data)):
            mat.data[i] *= vec[mat.row[i]]

    def getDVs(self):
        '''
        return a dictionary of the design variables
        ''' 

        if self.useGroups:
            outDVs = {}
            for dvSet in self.variables:
                outDVs[dvSet]={}
                for dvGroup in self.variables[dvSet]:
                    groupLength = len(dvGroup)
                    temp = []
                    for var in self.variables[dvSet][dvGroup]:
                        temp.append(var.value)
                    outDVs[dvSet][dvGroup] = numpy.array(temp)
        else:
            outDVs = numpy.zeros(self.ndvs)
            for dvSet in self.variables:
                for dvGroup in self.variables[dvSet]:
                    istart = self.dvOffset[dvSet][dvGroup][0]
                    iend   = self.dvOffset[dvSet][dvGroup][1]
                    scalar = self.dvOffset[dvSet][dvGroup][2]
                    if scalar:
                        outDVs[istart] = self.variables[dvSet][dvGroup][0].value
                    else:
                        for i in range(istart,iend):
                            outDVs[i] = self.variables[dvSet][dvGroup][i].value

        return outDVs

    def setDVs(self,inDVs):
        '''
        set the problem design variables from a dictionary. Set only the
        values that are in the dictionary. add in some type checking as well
        '''

        if self.useGroups:
            for dvSet in set(inDVs.keys()) & set(self.variables.keys()):
                for dvGroup in set(inDVs[dvSet])&set(self.variables[dvSet]):
                    groupLength = len(dvGroup)
                    for i in range(groupLength):
                        self.variables[dvSet][dvGroup][i].value =  inDVs[dvSet][dvGroup][i]

        else:
            for dvSet in list(self.variables.keys()):
                for dvGroup in self.variables[dvSet]:
                    istart = self.dvOffset[dvSet][dvGroup][0]
                    iend   = self.dvOffset[dvSet][dvGroup][1]
                    scalar = self.dvOffset[dvSet][dvGroup][2]
                    if scalar:
                        self.variables[dvSet][dvGroup][0].value = inDVs[istart]
                    else:
                        for i in range(istart,iend):
                            self.variables[dvSet][dvGroup][i].value =inDVs[i]

    def __str__(self):
        """
        Print Structured Optimization Problem
        """
        
        text = """\nOptimization Problem -- %s\n%s\n
        Objective Function: %s\n\n    Objectives:
        Name        Value        Optimum\n""" %(self.name,'='*80,self.objFun.__name__)

        for obj in self.objectives:
            lines = str(self.objectives[obj]).split('\n')
            text += lines[1] + '\n'

        text += """\n	Variables (c - continuous, i - integer, d - discrete):
        Name    Type       Value       Lower Bound  Upper Bound\n"""

        for dvSet in self.variables:
            for dvGroup in self.variables[dvSet]:
                for var in self.variables[dvSet][dvGroup]:
                    lines = str(var).split('\n')
                    text+= lines[1] + '\n'

        print('	    Name        Type'+' '*25+'Bound\n'+'	 ')
        if len(self.constraints) > 0:
            text += """\n	Constraints (i - inequality, e - equality):
        Name    Type                    Bounds\n"""
            for iCon in self.constraints:
                text += str(self.constraints[iCon])
        
        return text
 
    def printSparsity(self):
        """
        This function prints an (ascii) visualization of the jacobian
        sparsity structure. This helps the user visualize what
        pyOptSparse has been given and helps ensure it is what the
        user expected. It is highly recommended this function be
        called before the start of every optimization to verify the
        optimization problem setup.
        """

        # Header describing what we are printing:
        print('+'+'-'*78+'-'+'+')
        print('|' + ' '*19 +'Sparsity structure of constraint Jacobian' + ' '*19 + '|')
        print('+'+'-'*78+'-'+'+')

        # We will do this with a 2d numpy array of characters since it
        # will make slicing easier

        # First determine the requried number of rows 
        nRow = 1 # Header
        nRow += 1 # Line
        maxConNameLen = 0
        hasLinear = False
        for iCon in self.constraints:
            nRow += 1 # Name
            con = self.constraints[iCon]
            maxConNameLen = max(maxConNameLen, len(con.name)+3+int(numpy.log10(con.ncon))+1)
            nRow += 1 # Line
            if self.constraints[iCon].linear:
                hasLinear = True
        if hasLinear:
            nRow += 1 # Extra line to separate linear constraints

        # And now the columns:
        nCol = maxConNameLen
        nCol += 2 # Space plus line
        varCenters = []
        for iVar in self.variables:
            nvar = self.dvOffset[iVar]['n'] [1] - self.dvOffset[iVar]['n'][0]
            var_str = iVar + ' (%d)'%nvar

            varCenters.append(nCol + len(var_str)/2 + 1)
            nCol += len(var_str)
            nCol += 2 # Spaces on either side
            nCol += 1 # Line 

        txt = numpy.zeros((nRow, nCol),dtype=str)
        txt[:,:] = ' '
        # Outline of the matrix on left and top
        txt[1,maxConNameLen+1:-1] = '-'
        txt[2:-1,maxConNameLen+1] = '|'
     
        # Print the variable names:
        iCol = maxConNameLen + 2
        for iVar in self.variables:
            nvar = self.dvOffset[iVar]['n'] [1] - self.dvOffset[iVar]['n'][0]
            var_str = iVar + ' (%d)'%nvar
            l = len(var_str)
            txt[0, iCol+1 :iCol + l+1] = list(var_str)
            txt[2:-1, iCol + l + 2] = '|'
            iCol += l + 3

        # Print the constraint names;
        iRow = 2

        # Do the nonlinear ones first:
        for iCon in self.constraints:
            con = self.constraints[iCon]
            if not con.linear:
                name = con.name + ' (%d)'%con.ncon
                l = len(name)
                # The name
                txt[iRow, maxConNameLen-l:maxConNameLen] = list(name)

                # Now we write a 'D' for dense, 'S' for sparse or nothing. 
                varKeys = list(self.variables.keys())
                for iVar in range(len(varKeys)):
                    if varKeys[iVar] in con.wrt:
                        txt[iRow, varCenters[iVar]] = 'X'

                # The separator
                txt[iRow+1, maxConNameLen+1:] = '-'
                iRow += 2
            
        # Print an extra '---' to distinguish:
        if hasLinear:
            txt[iRow, maxConNameLen+1:] = '-'
            iRow += 1

        # Do the nonlinear ones first and then the linear ones:
        for iCon in self.constraints:
            con = self.constraints[iCon]
            if con.linear:
                name = con.name + ' (%d)'%con.ncon
                l = len(name)
                # The name
                txt[iRow, maxConNameLen-l:maxConNameLen] = list(name)

                # Now we write a 'D' for dense, 'S' for sparse or nothing. 
                varKeys = list(self.variables.keys())
                for iVar in range(len(varKeys)):
                    if varKeys[iVar] in con.wrt:
                        txt[iRow, varCenters[iVar]] = 'X'

                # The separator
                txt[iRow+1, maxConNameLen+1:] = '-'
                iRow += 2

        # Corners
        txt[1, maxConNameLen+1] = '+'
        txt[-1,maxConNameLen+1] = '+'
        txt[1,-1] = '+'
        txt[-1,-1] = '+'
        for i in range(len(txt)):
            print(''.join(txt[i]))

#==============================================================================
# Optimization Test
#==============================================================================
if __name__ == '__main__':
    
    print('Testing Optimization...')
    optprob = Optimization('Optimization Problem',{})
    
    <|MERGE_RESOLUTION|>--- conflicted
+++ resolved
@@ -783,13 +783,9 @@
                 gcon_in[numpy.where(gcon_in==0)] = 1e-50
                 # Don't forget to scale:
                 tmp = gcon_in.copy()
-<<<<<<< HEAD
+
                 for i in xrange(self.ndvs):
                     tmp[:,i] /= self.xscale[i]
-=======
-                for i in range(self.ndvs):
-                    tmp[:,i] *= self.xscale[i]
->>>>>>> 1e4b6d9b
 
                 # Do constraint scaling and convert to coo
                 gcon = sparse.coo_matrix(tmp)
@@ -873,17 +869,9 @@
                             row.append(con.rs + iRow)
                             icol = self.dvOffset[key]['n'][0] + con.jac[key].indices[ii]
                             col.append(icol)
-<<<<<<< HEAD
+
                             data.append(tmp.data[ii]/self.xscale[icol])
-                        # end for
-                    # end for
-                # end for
-            # end if
-        # end for
-=======
-                            data.append(tmp.data[ii]*self.xscale[icol])
-
->>>>>>> 1e4b6d9b
+
 
         # Create coo matrix and scale the rows
         gcon = sparse.coo_matrix((data, (row, col)),(self.nCon, self.ndvs))
