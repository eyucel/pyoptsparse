#! /usr/bin/env python
'''
pySNOPT - A variation of the pySNOPT wrapper specificially designed to
work with sparse optimization problems.

Copyright (c) 2013-2013 by Dr. Gaetan Kenway
All rights reserved.
Revision: 1.0   $Date: 20/09/2013 21:00$


Tested on:
---------
Linux with intel

Developers:
-----------
- Dr. Gaetan Kenway (GKK)
- Dr. Graeme Kennedy (GJK)
History
-------
    v. 0.1    - Initial Wrapper Creation (JM, 2000)
'''

__version__ = '$Revision: $'


# =============================================================================
# SNOPT Library
# =============================================================================
try:
    import snopt
except:
    raise ImportError('SNOPT shared library failed to import')
# end if

# =============================================================================
# Standard Python modules
# =============================================================================
import os
import sys
import copy
import time

# =============================================================================
# External Python modules
# =============================================================================
import numpy
import shelve

# =============================================================================
# Extension modules
# =============================================================================
from pyOptSparse import Optimizer
from pyOptSparse import History
# =============================================================================
# Misc Definitions
# =============================================================================
inf = 10.E+20  # define a value for infinity

# Try to import mpi4py and determine rank
try: 
    from mpi4py import MPI
    rank = MPI.COMM_WORLD.rank
except:
    rank = 0
    MPI = None
# end try

eps = numpy.finfo(1.0).eps
# =============================================================================
# SNOPT Optimizer Class
# =============================================================================
class SNOPT(Optimizer):
    
    '''
    SNOPT Optimizer Class - Inherited from Optimizer Abstract Class
    '''
    
    def __init__(self, *args, **kwargs):
        
        '''
        SNOPT Optimizer Class Initialization
        
        **Keyword arguments:**
        
        Documentation last updated:  Feb. 16, 2010 - Peter W. Jansen
        '''
        
        #
        name = 'SNOPT'
        category = 'Local Optimizer'
        def_opts = {
        # SNOPT Printing Options
        'Major print level':[int,1],                     # Majors Print (1 - line major iteration log)
        'Minor print level':[int,1],                     # Minors Print (1 - line minor iteration log)
        'Print file':[str,'SNOPT_print.out'],            # Print File Name (specified by subroutine snInit)
        'iPrint':[int,18],                                # Print File Output Unit (override internally in snopt?)
        'Summary file':[str,'SNOPT_summary.out'],        # Summary File Name (specified by subroutine snInit)
        'iSumm':[int,19],                                # Summary File Output Unit (override internally in snopt?)
        'Print frequency':[int,100],                    # Minors Log Frequency on Print File
        'Summary frequency':[int,100],                    # Minors Log Frequency on Summary File
        'Solution':[str,'Yes'],                            # Print Solution on the Print File
        'Suppress options listing':[type(None),None],    # (options are normally listed)
        'System information':[str,'No'],                # Print System Information on the Print File
        # SNOPT Problem Specification Options
        'Problem Type':[str,'Minimize'],                # ('Maximize': alternative over Minimize, 'Feasible point': alternative over Minimize or Maximize)
        'Objective row':[int,1],                         # (has precedence over ObjRow (snOptA))
        'Infinite bound':[float,1.0e+20],                # Infinite Bound Value
        # SNOPT Convergence Tolerances Options
        'Major feasibility tolerance':[float,1.0e-6],    # Target Nonlinear Constraint Violation
        'Major optimality tolerance':[float,1.0e-6],     # Target Complementarity Gap
        'Minor feasibility tolerance':[float,1.0e-6],     # For Satisfying the QP Bounds
        # SNOPT Derivative Checking Options
        'Verify level':[int,0],                            # Gradients Check Flag
        # SNOPT Scaling Options
        'Scale option':[int,1],                            # Scaling (1 - linear constraints and variables)
        'Scale tolerance':[float,0.9],                    # Scaling Tolerance
        'Scale Print':[type(None),None],                # Default: scales are not printed
        # SNOPT Other Tolerances Options
        'Crash tolerance':[float,0.1],                    # 
        'Linesearch tolerance':[float,0.9],             # smaller for more accurate search
        'Pivot tolerance':[float,3.7e-11],                 # epsilon^(2/3)
        # SNOPT QP subproblems Options
        'QPSolver':[str,'Cholesky'],                     # Default: Cholesky
        'Crash option':[int,3],                         # (3 - first basis is essentially triangular)
        'Elastic mode':[str,'No'],                        # (start with elastic mode until necessary)
        'Elastic weight':[float,1.0e+4],                 # (used only during elastic mode)
        'Iterations limit':[int,10000],                 # (or 20*ncons if that is more)
        'Partial price':[int,1],                         # (10 for large LPs)
-        'Start':[str,'Cold'],                             # has precedence over argument start, ('Warm': alternative to a cold start)
        # SNOPT SQP method Options
        'Major iterations limit':[int,1000],             # or ncons if that is more
        'Minor iterations limit':[int,500],             # or 3*ncons if that is more
        'Major step limit':[float,2.0],                    # 
        'Superbasics limit':[int,None],                 # (n1 + 1, n1 = number of nonlinear variables)
        'Derivative level':[int,3],                        # (NOT ALLOWED IN snOptA)
        'Derivative option':[int,1],                    # (ONLY FOR snOptA)
        'Derivative linesearch':[type(None),None],        #
        'Nonderivative linesearch':[type(None),None],    #
        'Function precision':[float,3.0e-13],             # epsilon^0.8 (almost full accuracy)
        'Difference interval':[float,5.5e-7],             # Function precision^(1/2)
        'Central difference interval':[float,6.7e-5],    # Function precision^(1/3)
        'New superbasics limit':[int,99],                # controls early termination of QPs
        'Objective row':[int,1],                        # row number of objective in F(x)
        'Penalty parameter':[float,0.0],                 # initial penalty parameter
        'Proximal point method':[int,1],                # (1 - satisfies linear constraints near x0)
        'Reduced Hessian dimension':[int,2000],            # (or Superbasics limit if that is less)
        'Violation limit':[float,10.0],                     # (unscaled constraint violation limit)
        'Unbounded step size':[float,1.0e+18],            # 
        'Unbounded objective':[float,1.0e+15],            # 
        # SNOPT Hessian approximation Options
        'Hessian full memory':[type(None),None],         # default if n1 <= 75
        'Hessian limited memory':[type(None),None],     # default if n1 > 75
        'Hessian frequency':[int,999999],                 # for full Hessian (never reset)
        'Hessian updates':[int,10],                         # for limited memory Hessian
        'Hessian flush':[int,999999],                     # no flushing
        # SNOPT Frequencies Options
        'Check frequency':[int,60],                         # test row residuals ||Ax - sk||
        'Expand frequency':[int,10000],                    # for anti-cycling procedure
        'Factorization frequency':[int,50],                # 100 for LPs
        'Save frequency':[int,100],                         # save basis map
        # SNOPT LUSOL Options
        'LU factor tolerance':[float,3.99],             # for NP (100.0 for LP)
        'LU update tolerance':[float,3.99],             # for NP ( 10.0 for LP)
        'LU singularity tolerance':[float,3.2e-11],        # 
        'LU partial pivoting':[type(None),None],         # default threshold pivoting strategy
        'LU rook pivoting':[type(None),None],             # threshold rook pivoting
        'LU complete pivoting':[type(None),None],         # threshold complete pivoting
        # SNOPT Basis files Options
        'Old basis file':[int,0],                         # input basis map
        'New basis file':[int,0],                         # output basis map
        'Backup basis file':[int,0],                     # output extra basis map
        'Insert file':[int,0],                             # input in industry format
        'Punch file':[int,0],                             # output Insert data
        'Load file':[int,0],                             # input names and values
        'Dump file':[int,0],                             # output Load data
        'Solution file':[int,0],                         # different from printed solution
        # SNOPT Partitions of cw, iw, rw Options
        'Total character workspace':[int,500],          # lencw: 500
        'Total integer workspace':[int,None],            # leniw: 500 + 100 * (m+n) 
        'Total real workspace':[int,None],                # lenrw: 500 + 200 * (m+n)
        'User character workspace':[int,500],            # 
        'User integer workspace':[int,500],                # 
        'User real workspace':[int,500],                # 
        #SNOPT Miscellaneous Options
        'Debug level':[int,0],                             # (0 - Normal, 1 - for developers)
        'Timing level':[int,3],                            # (3 - print cpu times)
        }
        informs = {
        0 : 'finished successfully',
        1 : 'optimality conditions satisfied',
        2 : 'feasible point found',
        3 : 'requested accuracy could not be achieved',
        4 : 'weak QP minimizer',
        10 : 'the problem appears to be infeasible',
        11 : 'infeasible linear constraints',
        12 : 'infeasible linear equalities',
        13 : 'nonlinear infeasibilities minimized',
        14 : 'infeasibilities minimized',
        15 : 'infeasible linear constraints in QP subproblem',
        20 : 'the problem appears to be unbounded',
        21 : 'unbounded objective',
        22 : 'constraint violation limit reached',
        30 : 'resource limit error',
        31 : 'iteration limit reached',
        32 : 'major iteration limit reached',
        33 : 'the superbasics limit is too small',
        40 : 'terminated after numerical difficulties',
        41 : 'current point cannot be improved',
        42 : 'singular basis',
        43 : 'cannot satisfy the general constraints',
        44 : 'ill-conditioned null-space basis',
        50 : 'error in the user-supplied functions',
        51 : 'incorrect objective  derivatives',
        52 : 'incorrect constraint derivatives',
        53 : 'the QP Hessian is indefinite',
        54 : 'incorrect second derivatives',
        55 : 'incorrect derivatives',
        60 : 'undefined user-supplied functions',
        61 : 'undefined function at the first feasible point',
        62 : 'undefined function at the initial point',
        63 : 'unable to proceed into undefined region',
        70 : 'user requested termination',
        71 : 'terminated during function evaluation',
        72 : 'terminated during constraint evaluation',
        73 : 'terminated during objective evaluation',
        74 : 'terminated from monitor routine',
        80 : 'insufficient storage allocated',
        81 : 'work arrays must have at least 500 elements',
        82 : 'not enough character storage',
        83 : 'not enough integer storage',
        84 : 'not enough real storage',
        90 : 'input arguments out of range',
        91 : 'invalid input argument',
        92 : 'basis file dimensions do not match this problem',
        93 : 'the QP Hessian is indefinite',
        100 : 'finished successfully',
        101 : 'SPECS file read',
        102 : 'Jacobian structure estimated',
        103 : 'MPS file read',
        104 : 'memory requirements estimated',
        105 : 'user-supplied derivatives appear to be correct',
        106 : 'no derivatives were checked',
        107 : 'some SPECS keywords were not recognized',
        110 : 'errors while processing MPS data',
        111 : 'no MPS file specified',
        112 : 'problem-size estimates too small',
        113 : 'fatal error in the MPS file',
        120 : 'errors while estimating Jacobian structure',
        121 : 'cannot find Jacobian structure at given point',
        130 : 'fatal errors while reading the SP',
        131 : 'no SPECS file (iSpecs le 0 or iSpecs gt 99)',
        132 : 'End-of-file while looking for a BEGIN',
        133 : 'End-of-file while reading SPECS file',
        134 : 'ENDRUN found before any valid SPECS',
        140 : 'system error',
        141 : 'wrong no of basic variables',
        142 : 'error in basis package',
        142 : 'Problem dimensions are too large'
        }
        self.set_options = []
        Optimizer.__init__(self, name, category, def_opts, informs, *args, **kwargs)

        # The state of the variables and the slacks
        self.x_previous = None
        self.callCounter = 0
        self.start_time = None
        self.time_limit = None

    def __solve__(self, opt_prob, gobj_con=None, store_hst=None, 
                  hot_start=None, warm_start=None, cold_start=None, 
                  time_limit=None, *args, **kwargs):
        
        '''
        Run Optimizer (Optimize Routine)
        - opt_problem -> INST: Optimization instance
        - gobj_con -> FUNC: Gradient function 
        
        **Keyword arguments:**
        
        - store_sol -> BOOL: Store solution in Optimization class flag, *Default* = True 
        - disp_opts -> BOOL: Flag to display options in solution text, *Default* = False
        - store_hst -> STR: Filename to store optimization history, *Default* = None (don't store)
        - hot_start -> STR: Filename to read optimization history and hot start a previous
                            optimization. *Default* = None, don't hot start
        - cold_start -> STR: Filename to read optimization history and do a cold start from a prevous
                            optimization. *Default* = None, don't cold start
        - warm_start -> File to read optimization history and do a warm start from a previous
                            optimization. *Default* = None, don't warm start
        - time_limit -> Number: The time limit in seconds for optimziation. A clean 
                                terimination will be executed ater 'time_limit' seconds.
        Documentation last updated:  Feb. 2, 2011 - Peter W. Jansen
        '''

        # Check that gobj_con is not None if Derivative level is non zero:
        if self.getOption('Derivative level') <> 0 and gobj_con is None:
            print 'Erorr: Derivative level is not 0 and gradient function not supplied'
            sys.exit(0)
        
        # Pull off starting time, if necessary
        if time_limit is not None:
            self.time_limit = time_limit
            self.start_time = time.time()

        # Save the optimization problem and the gradient function
        self.opt_prob = opt_prob
        self.gobj_con = gobj_con

        # We make a split here: If the rank is zero we setup the
        # problem and run SNOPT, otherwise we go to the waiting loop:

        if rank == 0:

            # Get the variable names and variable bounds
            # ------------------------------------------
            blx = []
            bux = []
            xs = []
            scale = []
            for dvSet in self.opt_prob.variables.keys():
                for dvGroup in self.opt_prob.variables[dvSet]:
                    for var in self.opt_prob.variables[dvSet][dvGroup]:
                        if var.type == 'c':
                            scale.append(var.scale)
                            blx.append(var.lower)
                            bux.append(var.upper)
                            xs.append(var.value)

                        elif (self.opt_prob._variables[key].type == 'i'):
                            raise IOError('SNOPT cannot handle integer design variables')
                        elif (self.opt_prob._variables[key].type == 'd'):
                            raise IOError('SNOPT cannot handle discrete design variables')
                        # end if
                    # end for
                # end for
            # end for
            blx = numpy.array(blx)
            bux = numpy.array(bux)
            xs = numpy.array(xs)
            scale = numpy.array(scale)

            # Check for cold start 
            # ------------------------------------------
            if cold_start is not None:
                if os.path.exists(cold_start):
                    cold_file = shelve.open(cold_start)
                    last_key = cold_file['last']
                    x = cold_file[last_key]['x_array'].copy()*scale
                    cold_file.close()
                    if len(x) == len(xs):
                        xs = x.copy()
                    else:
                        print 'The number of variable in cold_start file do not \
match the number in the current optimization. Ignorning cold_start file'
                    # end if
                else:
                    print 'Cold file not found. Continuing without cold restart'
                # end if
            # end if
                

            # Constraints Handling -- make sure nonlinear constraints go first!
            blc = []
            buc = []
            if len(self.opt_prob.constraints) > 0: 
                for key in self.opt_prob.constraints.keys():
                    if not self.opt_prob.constraints[key].linear:
                        if (self.opt_prob.constraints[key].type == 'i'):
                            blc.extend(self.opt_prob.constraints[key].lower)
                            buc.extend(self.opt_prob.constraints[key].upper)
                        else:
                            print 'Error: only inequality constraints allowed; \
use the same upper/lower bounds for equality constraints'
                            sys.exit(1)
                        # end if
                    # end if
                # end for

                for key in self.opt_prob.constraints.keys():
                    if self.opt_prob.constraints[key].linear:
                        if (self.opt_prob.constraints[key].type == 'i'):
                            blc.extend(self.opt_prob.constraints[key].lower)
                            buc.extend(self.opt_prob.constraints[key].upper)
                        else:
                            print 'Error: only inequality constraints allowed; \
use the same upper/lower bounds for equality constraints'
                            sys.exit(1)
                        # end if
                    # end if
                # end for
            else:
                blc.append(-inf)
                buc.append( inf)
            # end if
            ncon = len(blc)
            blc = numpy.array(blc)
            buc = numpy.array(buc)

           # Objective Handling
            objfunc = self.opt_prob.obj_fun
            nobj = len(self.opt_prob.objectives.keys())
            ff = []
            for key in self.opt_prob.objectives.keys():
                ff.append(self.opt_prob.objectives[key].value)
            #end
            ff = numpy.array(ff)

            # Initialize the Print and Summary files
            # --------------------------------------
            iPrint = self.options['iPrint'][1]
            PrintFile = self.options['Print file'][1]
            if iPrint != 0:
                if os.path.isfile(PrintFile):
                    os.remove(PrintFile)

                ierror = snopt.openunit(iPrint, numpy.array(PrintFile), 
                                        numpy.array('new'), 
                                        numpy.array('sequential'))
                if ierror != 0:
                    raise IOError('Failed to properly open %s, ierror = %3d'%
                                  (PrintFile,ierror))

            iSumm = self.options['iSumm'][1]
            SummFile = self.options['Summary file'][1]
            if iSumm != 0:
                if os.path.isfile(SummFile):
                    os.remove(SummFile)
                ierror = snopt.openunit(iSumm, numpy.array(SummFile), 
                                        numpy.array('new'), 
                                        numpy.array('sequential'))
                if ierror != 0:
                    raise IOError('Failed to properly open %s, ierror = %3d'%
                                  (SummFile,ierror))

            self.opt_prob.reorderConstraintJacobian(reorder=['nonLinear','linear'])

            # We will also assemble just the nonlinear jacobain to
            # determine the number nonzero entries. This must remain
            # fixed in subsequent iterations
            gcon = {}
            for iCon in self.opt_prob.constraints:
                con = self.opt_prob.constraints[iCon]
                if con.dense:
                    gcon[iCon] = con.jac.todense()
                else:
                    gcon[iCon] = con.jac
            # end for
            gobj = numpy.zeros(self.opt_prob.ndvs)

            gobj, fullJacobian = self.opt_prob.processDerivatives(
                gobj, gcon, linearConstraints=True, nonlinearConstraints=True)
            
            fullJacobian = fullJacobian.tocsc()
            Acol = fullJacobian.data
            indA = fullJacobian.indices + 1
            locA = fullJacobian.indptr + 1
            
            self.nnCon = self.opt_prob.nnCon

            # Calculate the length of the work arrays
            # --------------------------------------
            nvar = self.opt_prob.ndvs
            lencw = 500
            leniw = 500 + 100*(ncon+nvar)
            lenrw = 500 + 200*(ncon+nvar)

            self.options['Total integer workspace'][1] = leniw
            self.options['Total real workspace'][1] = lenrw

            cw = numpy.empty((lencw,8), 'c')
            iw = numpy.zeros(leniw, numpy.intc)
            rw = numpy.zeros(lenrw, numpy.float)
            snopt.sninit(iPrint, iSumm, cw, iw, rw)

            # Memory allocation
            nnObj = nvar
            nnCon = self.nnCon
            nnJac = nvar
            iObj = numpy.array(0, numpy.intc)
            neA = len(indA)
            neGcon = neA  # The nonlinear Jacobian and A are the same 
            iExit = 0

            if warm_start is not None:
                if os.path.exists(warm_start):
                    hist = History(warm_start)
                    xs_tmp = hist.readData('xs').copy()
                    hs_tmp = hist.readData('hs').copy()
                    warm_file.close()
                    if xs_tmp is not None and hs_tmp is not None:
                        if len(xs_tmp) == len(s) and len(hs_tmp) == len(hs):
                            xs = xs_tmp.copy()
                            hs = hs_tmp.copy()
                            # Tell snopt to use this warm start information
                            self.setOption('Start', 'Warm start')
                        else:
                            print 'The number of variable or constraints in warm_start file do not \
match the number in the current optimization. Ignorning warm_start file'
                        # end if
                    else:
                        print 'No warm start information in file. \'xs\' and \'hs\' must be\
 present in history file.'
                else:
                    print 'warm_file not found. Continuing without cold restart'
                # end if
            # end if

            # Set the options into the SNOPT instance
            self._set_snopt_options(iPrint, iSumm, cw, iw, rw)

            mincw, miniw, minrw,cw = snopt.snmemb(iExit, ncon, nvar, 
                                                  neA, neGcon, 
                                                  nnCon, nnJac, nnObj, cw, iw, rw)

            if (minrw > lenrw) or (miniw > leniw) or (mincw > lencw):
                print 'pySNOPT: Initial memory estimate for snopt insufficient'
                if mincw > lencw:
                    lencw = mincw
                    cw = numpy.array((lencw, 8), 'c')
                    tcw[:] = ' '
                if miniw > leniw:
                    leniw = miniw
                    iw = numpy.zeros(leniw, numpy.intc)
                if (minrw > lenrw):
                    lenrw = minrw        
                    rw = numpy.zeros(lenrw, numpy.float)

                snopt.sninit(iPrint, iSumm, cw, iw, rw)

                # snInit resets all the options to the defaults. 
                # Set them again!
                self._set_snopt_options(iPrint, iSumm, cw, iw, rw)  
            # end if

            # Setup argument list values
            start = numpy.array(self.options['Start'][1])
            nName = numpy.array([1], numpy.intc)
            ObjAdd = numpy.array([0.], numpy.float)
            ProbNm = numpy.array(self.opt_prob.name)        
            xs = numpy.concatenate((xs, numpy.zeros(ncon,numpy.float)))
            bl = numpy.concatenate((blx, blc))
            bu = numpy.concatenate((bux, buc))
            lencu = 1
            leniu = 2
            lenru = 3
            cu = numpy.array(["        "],'c')
            iu = numpy.zeros(leniu, numpy.intc)
            ru = numpy.zeros(lenru, numpy.float)
            hs = numpy.zeros(nvar+ncon, numpy.intc)

            Names = numpy.array(["        "],'c')
            pi = numpy.zeros(ncon, numpy.float)
            rc = numpy.zeros(nvar+ncon, numpy.float)
            inform = numpy.array([-1], numpy.intc)
            mincw = numpy.array([0], numpy.intc)
            miniw = numpy.array([0], numpy.intc)
            minrw = numpy.array([0], numpy.intc)
            nS = numpy.array([0], numpy.intc)
            ninf = numpy.array([0], numpy.intc)
            sinf = numpy.array([0.], numpy.float)

            # Open history file if required:
            self.store_hst = False
            if store_hst:
                self.hist = History(store_hst)
                self.store_hst = True
            # end if

            self.hot_start = None
            # Determine if we want to do a hot start:
            if hot_start is not None:
                # Now, if if the hot start file and the history are
                # the SAME, we don't allow that. We will create a copy
                # of the hot_start file and use *that* instead. 
                import tempfile, shutil
                if store_hst == hot_start:
                    if os.path.exists(hot_start):
                        fname = tempfile.mktemp()
                        shutil.copyfile(store_hst, fname)
                        self.hot_start = History(fname, temp=True)
                else:
                    self.hot_start = History(hot_start, temp=False)
                # end if
            # end if

            # The snopt c interface
            snopt.snoptc(start, nnCon, nnObj, nnJac, iObj, ObjAdd, ProbNm,
                         self.userfg_wrap, Acol, indA, locA, bl, bu, 
                         Names, hs, xs, pi, rc, inform, mincw, miniw, minrw, 
                         nS, ninf, sinf, ff, cu, iu, ru, cw, iw, rw)

            if self.store_hst:
                # Record the full state of variables, xs and hs such
                # that we could perform a warm start. 
                self.hist.writeData('xs') = xs
                self.hist.writeData('hs') = hs
                self.hist.close()
            # end if

            if MPI:
                # Broadcast a -1 to indcate SNOPT has finished
                MPI.COMM_WORLD.bcast(-1, root=0)
            # end if

            if iPrint != 0:
                snopt.closeunit(self.options['iPrint'][1])
            if iSumm != 0:
                snopt.closeunit(self.options['iSumm'][1])

            # Store Results
            sol_inform = {}
            sol_inform['value'] = inform
            sol_inform['text'] = self.informs[inform[0]]

        else: # We are not on the rot process so go into waiting loop:

            mode = None
            info = None
            while True:
                # * Note*: No checks for MPI here since this code is
                # * only run in parallel, which assumes mpi4py is working

                # Receive mode and quit if mode is -1:
                mode = MPI.COMM_WORLD.bcast(mode, root=0)
                if mode == -1:
                    break

                # Otherwise receive info from shell function
                info = MPI.COMM_WORLD.bcast(info, root=0)

                # Call the internal function we should have called from
                # SNOPT. We don't care about return values on these procs

                self.userfg(*info)
            # end while

            ff = None
            xs = None
            sol_inform = None
            nvar = None

        # end if

        return 

    def userfg_wrap(self, mode, nnJac, x, fObj, gObj, fCon, gCon, nState, cu, iu, ru):

        '''
        The snopt user function. This is what is actually called from snopt.
        
        It is only called on the root processor actually running
        snopt. History processing is also performed here. The reason
        for this is that the re-runnign on history is serial so it
        makes sense to only read on processor that actually requires
        the data.
        '''
<<<<<<< HEAD
   
=======

>>>>>>> 640ef0fc
        x = x/self.opt_prob.scale

        # Determine if we've exeeded the time limit:
        if self.time_limit:
            if time.time() - self.start_time > self.time_limit:

                # Broadcast a -1 to indcate SNOPT has finished and
                # make the remainder of the processors finish.
                if MPI:
                    MPI.COMM_WORLD.bcast(-1, root=0)
                # end if
                    
                # Mode = -2 will tell SNOPT that we want to finish
                # (immediately)
                mode = -2
                return mode 
            # end if
        # end if

        # ------------------ Hot Start Processing ------------------
        if self.hot_start:
            if self.hot_start.validPoint(self.callCounter, x):
                data = self.hot_start.read(self.callCounter)
                xn = data['x']
                x_array = data['x_array']
                fObj = data['fobj']
                fCon = data['fcon']
                fail = data['fail']
                if fail: 
                    mode = -1

                fcon_return = self.opt_prob.processConstraints(fCon)

                # Just pass gobj and gcon back if no gradient evaluated
                gobj_return = gObj
                gcon_return = gCon
                gradEvaled = False
                if data.has_key('gobj'):
                    gradEvaled = True
                    gObj = data['gobj']
                    gCon = data['gcon']
                    gobj_return, gcon_return = self.opt_prob.processDerivatives(
                        gObj, gCon, linearConstraints=False, nonlinearConstraints=True)
                    gcon_return = gcon_return.tocsc().data
                # end if

                # Write Data to history (if required):
                if self.store_hst:
                    self.hist.write(self.callCounter, fObj, fCon, fail, xn, x, gradEvaled, 
                                    gObj, gCon, mode=mode, feasibility=ru[0], optimality=ru[1],
                                    merit=ru[1], majorIt=iu[0])

                    
                # end if

                self.callCounter += 1

                return mode, fObj, gobj_return, fcon_return, gcon_return
            # end if

            # We have used up all the information in hot start
            # so we can close the hot start file
            self.hot_start.close()
            self.hot_start = None
        # end if
        # ----------------------------------------------------------

        userfg_args = [mode, nnJac, x, fObj, gObj, fCon, gCon, cu, iu, ru]
        if MPI:
            # Broadcast the type of call (0 means regular call)
            MPI.COMM_WORLD.bcast(0, root=0)

            # Broadcast the requried arguments
            MPI.COMM_WORLD.bcast(userfg_args)
        # end if

        # Call userfg and return result
        return self.userfg(*userfg_args)

    def userfg(self, mode, nnJac, x, fobj, gobj, fcon, gcon, cu, iu, ru):
        '''
        The snopt user function. This is what would normally be called
        from snopt. This function is called on all processors. 
        
        mode = the mode used to indicate whether to eval gradient or not
        njac = the number of Jacobian elements
        x = the design variables
        fobj = objective function
        gobj = gradient of the objective
        fcon = constraints
        gcon = gradient of the constraints
        '''

        xn = self.opt_prob.processX(x)
        
        # If the gradient isn't calculated, gobj and gcon pass back
        # through
        gobj_return = gobj
        gcon_return = gcon

        # Flush the files to the buffer for all the people who like to 
        # monitor the residual           
        if self.options['iPrint'][1] != 0:
            snopt.pyflush(self.options['iPrint'][1])
        if self.options['iSumm'][1] != 0:
            snopt.pyflush(self.options['iSumm'][1])
            
        # Evaluate the function
        if mode == 0 or mode == 2:
            fobj, fcon, fail = self.opt_prob.obj_fun(xn)
            if fail:
                mode = -1
            # end if
        # end if
     
        # Check if last point is *actually* what we evaluated for
        # mode=1
        diff = 1.0
        if not (self.x_previous is None):
            diff = numpy.dot(x-self.x_previous, x-self.x_previous)

        if self.x_previous is None:
            self.x_previous = numpy.zeros(x.size)
        # end if

        self.x_previous[:] = x[:]
        gradEvaled = False
        if self.getOption('Derivative level') <> 0:
            # Evaluate the gradient
            if mode == 2 or (mode == 1 and diff == 0.0):
                # mode == 2: Evaluate the gradient
                # or
                # mode == 1: Only the gradient is required and the previously
                # evaluated point is the same as this point. Evaluate only
                # the gradient                
                gradEvaled = True
                gobj, gcon, fail = self.gobj_con(xn, fobj, fcon)
                if rank <> 0:
                    return

                if fail:
                    mode = -1
                # end if

                gobj_return, gcon_return = self.opt_prob.processDerivatives(
                    gobj, gcon, linearConstraints=False, nonlinearConstraints=True)
                gcon_return = gcon_return.tocsc().data

            elif mode == 1:
                # mode == 1: only gradient is required, but the
                # previously evaluated point is different. Evaluate the
                # objective then the gradient
                gradEvaled = True
                fobj, fcon, fail = self.opt_prob.obj_fun(xn)

                if fail:
                    mode = -1

                gobj, gcon, fail = self.gobj_con(xn, fobj, fcon)
                if rank <> 0:
                    return 

                if fail:
                    mode = -1

                gobj_return, gcon_return = self.opt_prob.processDerivatives(
                    gobj, gcon, linearConstraints=False, nonlinearConstraints=True)
                gcon_return = gcon_return.tocsc().data
            # end if
        # end if

        # Non root rank return for objective evaluation only
        if rank <> 0:
            return 

        # Process fcon
        fcon_return = self.opt_prob.processConstraints(fcon)

        # Write Data to history:
        if self.store_hst:
            self.hist.write(self.callCounter, fobj, fcon, fail, xn, x, gradEvaled, 
                            gobj, gcon, mode=mode, feasibility=ru[0], optimality=ru[1],
                            merit=ru[1], majorIt=iu[0])
        # end if
        self.callCounter += 1

        return mode, fobj, gobj_return, fcon_return, gcon_return

    def _set_snopt_options(self, iPrint, iSumm, cw, iw, rw):
        '''
        Set all the options into SNOPT that have been assigned
        by the user
        '''
                
        # Set Options from the local options dictionary
        # ---------------------------------------------
        inform = numpy.array([-1], numpy.intc)
        for item in self.set_options:
            name = item[0]
            value = item[1]

            if isinstance(value, str):
                if (name == 'Start'):
                    if (value == 'Cold'):
                        snopt.snset('Cold start', iPrint, iSumm, inform, 
                                    cw, iw, rw)
                    elif (value == 'Warm'):
                        snopt.snset('Warm start', iPrint, iSumm, inform, 
                                    cw, iw, rw)
                elif (name == 'Problem Type'):
                    if (value == 'Minimize'):
                        snopt.snset('Minimize', iPrint, iSumm, inform, 
                                    cw, iw, rw)
                    elif (value == 'Maximize'):
                        snopt.snset('Maximize', iPrint, iSumm, inform, 
                                    cw, iw, rw)
                    elif (value == 'Feasible point'):
                        snopt.snset('Feasible point', iPrint, iSumm, inform, 
                                    cw, iw, rw)
                elif (name == 'Print file'):
                    snopt.snset(name+' '+'%d'%(iPrint), iPrint, iSumm, inform, 
                                cw, iw, rw)
                elif (name == 'Summary file'):
                    snopt.snset(name+' '+'%d'%(iSumm), iPrint, iSumm, inform, 
                                cw, iw, rw)
                else:
                    snopt.snset(name+' '+value, iPrint, iSumm, inform, 
                                cw, iw, rw)
            elif isinstance(value, float):
                snopt.snsetr(name, value, iPrint, iSumm, inform, cw, iw, rw)
            elif isinstance(value, int):
                snopt.snseti(name, value, iPrint, iSumm, inform, cw, iw, rw)
            elif isinstance(value, type(None)):
                snopt.snset(name, iPrint, iSumm, inform, cw, iw, rw)

        return

    def _on_setOption(self, name, value):
        '''
        Set Optimizer Option Value (Optimizer Specific Routine)
        
        Documentation last updated:  May. 07, 2008 - Ruben E. Perez
        '''
        
        # 
        self.set_options.append([name,value])
        
        
    def _on_getOption(self, name):
        '''
        Get Optimizer Option Value (Optimizer Specific Routine)
        
        Documentation last updated:  May. 07, 2008 - Ruben E. Perez
        '''
        
        pass
        
    def _on_getInform(self, infocode):
        '''
        Get Optimizer Result Information (Optimizer Specific Routine)
        
        Keyword arguments:
        -----------------
        id -> STRING: Option Name
        
        Documentation last updated:  May. 07, 2008 - Ruben E. Perez
        '''
        
        # 
        mjr_code = (infocode[0]/10)*10
        mnr_code = infocode[0] - 10*mjr_code
        try:
            inform_text = self.informs[mjr_code]
        except:
            inform_text = 'Unknown Exit Status'
        #end
        
        return inform_text
        
    def _on_flushFiles(self):
        '''
        Flush the Output Files (Optimizer Specific Routine)
        
        Documentation last updated:  August. 09, 2009 - Ruben E. Perez
        '''
        
        # 
        iPrint = self.options['iPrint'][1]
        iSumm = self.options['iSumm'][1]
        if (iPrint != 0):
            snopt.pyflush(iPrint)
        #end
        if (iSumm != 0):
            snopt.pyflush(iSumm)
        #end
        
 
#==============================================================================
# SNOPT Optimizer Test
#==============================================================================
if __name__ == '__main__':
    
    # Test SNOPT
    print 'Testing ...'
    snopt = SNOPT()
    print snopt
<|MERGE_RESOLUTION|>--- conflicted
+++ resolved
@@ -654,11 +654,7 @@
         makes sense to only read on processor that actually requires
         the data.
         '''
-<<<<<<< HEAD
    
-=======
-
->>>>>>> 640ef0fc
         x = x/self.opt_prob.scale
 
         # Determine if we've exeeded the time limit:
